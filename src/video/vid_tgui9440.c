/*
 * 86Box	A hypervisor and IBM PC system emulator that specializes in
 *		running old operating systems and software designed for IBM
 *		PC systems and compatibles from 1981 through fairly recent
 *		system designs based on the PCI bus.
 *
 *		This file is part of the 86Box distribution.
 *
 *		Trident TGUI9400CXi and TGUI9440 emulation.
 *
 *		TGUI9400CXi has extended write modes, controlled by extended
 *		GDC registers :
 *
 *		GDC[0x10] - Control
 *		      bit 0 - pixel width (1 = 16 bit, 0 = 8 bit)
 *		      bit 1 - mono->colour expansion (1 = enabled,
 *			      0 = disabled)
 *		      bit 2 - mono->colour expansion transparency
 *			      (1 = transparent, 0 = opaque)
 *		      bit 3 - extended latch copy
 *		GDC[0x11] - Background colour (low byte)
 *		GDC[0x12] - Background colour (high byte)
 *		GDC[0x14] - Foreground colour (low byte)
 *		GDC[0x15] - Foreground colour (high byte)
 *		GDC[0x17] - Write mask (low byte)
 *		GDC[0x18] - Write mask (high byte)
 *
 *		Mono->colour expansion will expand written data 8:1 to 8/16
 *		consecutive bytes.
 *		MSB is processed first. On word writes, low byte is processed
 *		first. 1 bits write foreground colour, 0 bits write background
 *		colour unless transparency is enabled.
 *		If the relevant bit is clear in the write mask then the data
 *		is not written.
 *
 *		With 16-bit pixel width, each bit still expands to one byte,
 *		so the TGUI driver doubles up monochrome data.
 *
 *		While there is room in the register map for three byte colours,
 *		I don't believe 24-bit colour is supported. The TGUI9440
 *		blitter has the same limitation.
 *
 *		I don't think double word writes are supported.
 *
 *		Extended latch copy uses an internal 16 byte latch. Reads load
 *		the latch, writing writes out 16 bytes. I don't think the
 *		access size or host data has any affect, but the Windows 3.1
 *		driver always reads bytes and write words of 0xffff.
 *
 *
 *
 * Authors:	Sarah Walker, <http://pcem-emulator.co.uk/>
 *		Miran Grca, <mgrca8@gmail.com>
 *
 *		Copyright 2008-2019 Sarah Walker.
 *		Copyright 2016-2019 Miran Grca.
 */
#include <stdio.h>
#include <stdint.h>
#include <string.h>
#include <stdlib.h>
#include <wchar.h>
#include <86box/86box.h>
#include <86box/io.h>
#include <86box/timer.h>
#include <86box/mem.h>
#include <86box/pci.h>
#include <86box/rom.h>
#include <86box/device.h>
#include "cpu.h"
#include <86box/plat.h>
#include <86box/video.h>
#include <86box/i2c.h>
#include <86box/vid_ddc.h>
#include <86box/vid_svga.h>
#include <86box/vid_svga_render.h>

#define ROM_TGUI_9400CXI	"roms/video/tgui9440/9400CXI.vbi"
#define ROM_TGUI_9440		"roms/video/tgui9440/BIOS.BIN"
#define ROM_TGUI_96xx		"roms/video/tgui9660/Union.VBI"

#define EXT_CTRL_16BIT            0x01
#define EXT_CTRL_MONO_EXPANSION   0x02
#define EXT_CTRL_MONO_TRANSPARENT 0x04
#define EXT_CTRL_LATCH_COPY       0x08

enum
{
        TGUI_9400CXI = 0,
        TGUI_9440,
	TGUI_9660,
	TGUI_9680
};

#define ONBOARD			0x0100

typedef struct tgui_t
{
        mem_mapping_t linear_mapping;
        mem_mapping_t accel_mapping;
		mem_mapping_t mmio_mapping;

        rom_t bios_rom;
        
        svga_t svga;
	int pci;
        
        int type, card;
		
		uint8_t int_line;
		uint8_t pci_regs[256];

        struct
        {
        	int16_t src_x, src_y;
			int16_t src_x_clip, src_y_clip;
        	int16_t dst_x, dst_y;
			int16_t dst_y_clip, dst_x_clip;
        	int16_t size_x, size_y;
			uint16_t sv_size_y;
			uint16_t patloc;
			uint32_t fg_col, bg_col;
			uint32_t style, ckey;
        	uint8_t rop;
        	uint32_t flags;
        	uint8_t pattern[0x80];
        	int command;
        	int offset;
        	uint16_t ger22;
			
			int16_t err, top, left, bottom, right;
        	int x, y, dx, dy;
        	uint32_t src, dst, src_old, dst_old;
        	int pat_x, pat_y;
        	int use_src;
	
        	int pitch, bpp;
			uint32_t fill_pattern[8*8];
			uint32_t mono_pattern[8*8];
			uint32_t pattern_8[8*8];
			uint32_t pattern_16[8*8];
			uint32_t pattern_32[8*8];
        } accel;

        uint8_t ext_gdc_regs[16]; /*TGUI9400CXi only*/
        uint8_t copy_latch[16];

        uint8_t tgui_3d8, tgui_3d9;
        int oldmode;
        uint8_t oldctrl1, newctrl1;
        uint8_t oldctrl2, newctrl2;
		uint8_t oldgr0e, newgr0e;

        uint32_t linear_base, linear_size, ge_base, 
			mmio_base;
		uint32_t hwc_fg_col, hwc_bg_col;
        
        int ramdac_state;
        uint8_t ramdac_ctrl;
        
        int clock_m, clock_n, clock_k;
        
        uint32_t vram_size, vram_mask;
        
        volatile int write_blitter;
		void *i2c, *ddc;

	int has_bios;
} tgui_t;

video_timings_t timing_tgui_vlb = {VIDEO_BUS, 4,  8, 16,   4,  8, 16};
video_timings_t timing_tgui_pci = {VIDEO_PCI, 4,  8, 16,   4,  8, 16};

static void tgui_out(uint16_t addr, uint8_t val, void *p);
static uint8_t tgui_in(uint16_t addr, void *p);

static void tgui_recalcmapping(tgui_t *tgui);

static void tgui_accel_out(uint16_t addr, uint8_t val, void *p);
static void tgui_accel_out_w(uint16_t addr, uint16_t val, void *p);
static void tgui_accel_out_l(uint16_t addr, uint32_t val, void *p);
static uint8_t tgui_accel_in(uint16_t addr, void *p);
static uint16_t tgui_accel_in_w(uint16_t addr, void *p);
static uint32_t tgui_accel_in_l(uint16_t addr, void *p);

static uint8_t tgui_accel_read(uint32_t addr, void *priv);
static uint16_t tgui_accel_read_w(uint32_t addr, void *priv);
static uint32_t tgui_accel_read_l(uint32_t addr, void *priv);

static void tgui_accel_write(uint32_t addr, uint8_t val, void *priv);
static void tgui_accel_write_w(uint32_t addr, uint16_t val, void *priv);
static void tgui_accel_write_l(uint32_t addr, uint32_t val, void *priv);

static void tgui_accel_write_fb_b(uint32_t addr, uint8_t val, void *priv);
static void tgui_accel_write_fb_w(uint32_t addr, uint16_t val, void *priv);
static void tgui_accel_write_fb_l(uint32_t addr, uint32_t val, void *priv);

static uint8_t tgui_ext_linear_read(uint32_t addr, void *p);
static void tgui_ext_linear_write(uint32_t addr, uint8_t val, void *p);
static void tgui_ext_linear_writew(uint32_t addr, uint16_t val, void *p);
static void tgui_ext_linear_writel(uint32_t addr, uint32_t val, void *p);

static uint8_t tgui_ext_read(uint32_t addr, void *p);
static void tgui_ext_write(uint32_t addr, uint8_t val, void *p);
static void tgui_ext_writew(uint32_t addr, uint16_t val, void *p);
static void tgui_ext_writel(uint32_t addr, uint32_t val, void *p);


/*Remap address for chain-4/doubleword style layout*/
static __inline uint32_t
dword_remap(svga_t *svga, uint32_t in_addr)
{
	if (svga->packed_chain4)
		return in_addr;
	
        return ((in_addr << 2) & 0x3fff0) |
                ((in_addr >> 14) & 0xc) |
                (in_addr & ~0x3fffc);
}

static void
tgui_update_irqs(tgui_t *tgui)
{
	if (!tgui->pci)
		return;
	
	if (!(tgui->oldctrl1 & 0x40)) {
		pci_set_irq(tgui->card, PCI_INTA);
	} else {
		pci_clear_irq(tgui->card, PCI_INTA);
	}
}

static void
tgui_remove_io(tgui_t *tgui)
{
	io_removehandler(0x03c0, 0x0020, tgui_in, NULL, NULL, tgui_out, NULL, NULL, tgui);
	if (tgui->type >= TGUI_9440) {
		io_removehandler(0x43c6, 0x0004, tgui_in, NULL, NULL, tgui_out, NULL, NULL, tgui);
		io_removehandler(0x83c6, 0x0003, tgui_in, NULL, NULL, tgui_out, NULL, NULL, tgui);
		io_removehandler(0x2120, 0x0001, tgui_accel_in, tgui_accel_in_w, tgui_accel_in_l, tgui_accel_out, tgui_accel_out_w, tgui_accel_out_l, tgui);
		io_removehandler(0x2122, 0x0002, tgui_accel_in, tgui_accel_in_w, tgui_accel_in_l, tgui_accel_out, tgui_accel_out_w, tgui_accel_out_l, tgui);
		io_removehandler(0x2124, 0x0001, tgui_accel_in, tgui_accel_in_w, tgui_accel_in_l, tgui_accel_out, tgui_accel_out_w, tgui_accel_out_l, tgui);
		io_removehandler(0x2127, 0x0001, tgui_accel_in, tgui_accel_in_w, tgui_accel_in_l, tgui_accel_out, tgui_accel_out_w, tgui_accel_out_l, tgui);
		io_removehandler(0x2128, 0x0004, tgui_accel_in, tgui_accel_in_w, tgui_accel_in_l, tgui_accel_out, tgui_accel_out_w, tgui_accel_out_l, tgui);
		io_removehandler(0x212c, 0x0004, tgui_accel_in, tgui_accel_in_w, tgui_accel_in_l, tgui_accel_out, tgui_accel_out_w, tgui_accel_out_l, tgui);
		io_removehandler(0x2130, 0x0004, tgui_accel_in, tgui_accel_in_w, tgui_accel_in_l, tgui_accel_out, tgui_accel_out_w, tgui_accel_out_l, tgui);
		io_removehandler(0x2134, 0x0002, tgui_accel_in, tgui_accel_in_w, tgui_accel_in_l, tgui_accel_out, tgui_accel_out_w, tgui_accel_out_l, tgui);
		io_removehandler(0x2138, 0x0002, tgui_accel_in, tgui_accel_in_w, tgui_accel_in_l, tgui_accel_out, tgui_accel_out_w, tgui_accel_out_l, tgui);
		io_removehandler(0x213a, 0x0002, tgui_accel_in, tgui_accel_in_w, tgui_accel_in_l, tgui_accel_out, tgui_accel_out_w, tgui_accel_out_l, tgui);
		io_removehandler(0x213c, 0x0002, tgui_accel_in, tgui_accel_in_w, tgui_accel_in_l, tgui_accel_out, tgui_accel_out_w, tgui_accel_out_l, tgui);
		io_removehandler(0x213e, 0x0002, tgui_accel_in, tgui_accel_in_w, tgui_accel_in_l, tgui_accel_out, tgui_accel_out_w, tgui_accel_out_l, tgui);
		io_removehandler(0x2140, 0x0002, tgui_accel_in, tgui_accel_in_w, tgui_accel_in_l, tgui_accel_out, tgui_accel_out_w, tgui_accel_out_l, tgui);
		io_removehandler(0x2142, 0x0002, tgui_accel_in, tgui_accel_in_w, tgui_accel_in_l, tgui_accel_out, tgui_accel_out_w, tgui_accel_out_l, tgui);
		io_removehandler(0x2144, 0x0004, tgui_accel_in, tgui_accel_in_w, tgui_accel_in_l, tgui_accel_out, tgui_accel_out_w, tgui_accel_out_l, tgui);
		io_removehandler(0x2148, 0x0004, tgui_accel_in, tgui_accel_in_w, tgui_accel_in_l, tgui_accel_out, tgui_accel_out_w, tgui_accel_out_l, tgui);
		io_removehandler(0x2168, 0x0004, tgui_accel_in, tgui_accel_in_w, tgui_accel_in_l, tgui_accel_out, tgui_accel_out_w, tgui_accel_out_l, tgui);
		io_removehandler(0x2178, 0x0004, tgui_accel_in, tgui_accel_in_w, tgui_accel_in_l, tgui_accel_out, tgui_accel_out_w, tgui_accel_out_l, tgui);
		io_removehandler(0x217c, 0x0004, tgui_accel_in, tgui_accel_in_w, tgui_accel_in_l, tgui_accel_out, tgui_accel_out_w, tgui_accel_out_l, tgui);
		io_removehandler(0x2180, 0x0080, tgui_accel_in, tgui_accel_in_w, tgui_accel_in_l, tgui_accel_out, tgui_accel_out_w, tgui_accel_out_l, tgui);
	}
}

static void
tgui_set_io(tgui_t *tgui)
{
	tgui_remove_io(tgui);
	
	io_sethandler(0x03c0, 0x0020, tgui_in, NULL, NULL, tgui_out, NULL, NULL, tgui);
	if (tgui->type >= TGUI_9440) {
		io_sethandler(0x43c6, 0x0004, tgui_in, NULL, NULL, tgui_out, NULL, NULL, tgui);
		io_sethandler(0x83c6, 0x0003, tgui_in, NULL, NULL, tgui_out, NULL, NULL, tgui);
		io_sethandler(0x2120, 0x0001, tgui_accel_in, tgui_accel_in_w, tgui_accel_in_l, tgui_accel_out, tgui_accel_out_w, tgui_accel_out_l, tgui);
		io_sethandler(0x2122, 0x0002, tgui_accel_in, tgui_accel_in_w, tgui_accel_in_l, tgui_accel_out, tgui_accel_out_w, tgui_accel_out_l, tgui);
		io_sethandler(0x2124, 0x0001, tgui_accel_in, tgui_accel_in_w, tgui_accel_in_l, tgui_accel_out, tgui_accel_out_w, tgui_accel_out_l, tgui);
		io_sethandler(0x2127, 0x0001, tgui_accel_in, tgui_accel_in_w, tgui_accel_in_l, tgui_accel_out, tgui_accel_out_w, tgui_accel_out_l, tgui);
		io_sethandler(0x2128, 0x0004, tgui_accel_in, tgui_accel_in_w, tgui_accel_in_l, tgui_accel_out, tgui_accel_out_w, tgui_accel_out_l, tgui);
		io_sethandler(0x212c, 0x0004, tgui_accel_in, tgui_accel_in_w, tgui_accel_in_l, tgui_accel_out, tgui_accel_out_w, tgui_accel_out_l, tgui);
		io_sethandler(0x2130, 0x0004, tgui_accel_in, tgui_accel_in_w, tgui_accel_in_l, tgui_accel_out, tgui_accel_out_w, tgui_accel_out_l, tgui);
		io_sethandler(0x2134, 0x0002, tgui_accel_in, tgui_accel_in_w, tgui_accel_in_l, tgui_accel_out, tgui_accel_out_w, tgui_accel_out_l, tgui);
		io_sethandler(0x2138, 0x0002, tgui_accel_in, tgui_accel_in_w, tgui_accel_in_l, tgui_accel_out, tgui_accel_out_w, tgui_accel_out_l, tgui);
		io_sethandler(0x213a, 0x0002, tgui_accel_in, tgui_accel_in_w, tgui_accel_in_l, tgui_accel_out, tgui_accel_out_w, tgui_accel_out_l, tgui);
		io_sethandler(0x213c, 0x0002, tgui_accel_in, tgui_accel_in_w, tgui_accel_in_l, tgui_accel_out, tgui_accel_out_w, tgui_accel_out_l, tgui);
		io_sethandler(0x213e, 0x0002, tgui_accel_in, tgui_accel_in_w, tgui_accel_in_l, tgui_accel_out, tgui_accel_out_w, tgui_accel_out_l, tgui);
		io_sethandler(0x2140, 0x0002, tgui_accel_in, tgui_accel_in_w, tgui_accel_in_l, tgui_accel_out, tgui_accel_out_w, tgui_accel_out_l, tgui);
		io_sethandler(0x2142, 0x0002, tgui_accel_in, tgui_accel_in_w, tgui_accel_in_l, tgui_accel_out, tgui_accel_out_w, tgui_accel_out_l, tgui);
		io_sethandler(0x2144, 0x0004, tgui_accel_in, tgui_accel_in_w, tgui_accel_in_l, tgui_accel_out, tgui_accel_out_w, tgui_accel_out_l, tgui);
		io_sethandler(0x2148, 0x0004, tgui_accel_in, tgui_accel_in_w, tgui_accel_in_l, tgui_accel_out, tgui_accel_out_w, tgui_accel_out_l, tgui);
		io_sethandler(0x2168, 0x0004, tgui_accel_in, tgui_accel_in_w, tgui_accel_in_l, tgui_accel_out, tgui_accel_out_w, tgui_accel_out_l, tgui);
		io_sethandler(0x2178, 0x0004, tgui_accel_in, tgui_accel_in_w, tgui_accel_in_l, tgui_accel_out, tgui_accel_out_w, tgui_accel_out_l, tgui);
		io_sethandler(0x217c, 0x0004, tgui_accel_in, tgui_accel_in_w, tgui_accel_in_l, tgui_accel_out, tgui_accel_out_w, tgui_accel_out_l, tgui);
		io_sethandler(0x2180, 0x0080, tgui_accel_in, tgui_accel_in_w, tgui_accel_in_l, tgui_accel_out, tgui_accel_out_w, tgui_accel_out_l, tgui);
	}
}

static void
tgui_out(uint16_t addr, uint8_t val, void *p)
{
        tgui_t *tgui = (tgui_t *)p;
        svga_t *svga = &tgui->svga;
        uint8_t old;

        if (((addr&0xFFF0) == 0x3D0 || (addr&0xFFF0) == 0x3B0) && !(svga->miscout & 1)) addr ^= 0x60;

        switch (addr)
        {
                case 0x3C5:
                switch (svga->seqaddr)
                {
                        case 0xB: 
                        tgui->oldmode = 1; 
                        break;
                        case 0xC: 
                        if (svga->seqregs[0x0e] & 0x80)
							svga->seqregs[0x0c] = val; 
                        break;
                        case 0xd: 
                        if (tgui->oldmode)
                                tgui->oldctrl2 = val; 
                        else 
                                tgui->newctrl2 = val; 
                        break;
                        case 0xE:
                        if (tgui->oldmode) {
                                tgui->oldctrl1 = val;
								tgui_update_irqs(tgui);
								svga->write_bank = (tgui->oldctrl1) * 65536;
						} else {
                                svga->seqregs[0xe] = val ^ 2;
                                svga->write_bank = (svga->seqregs[0xe]) * 65536;
                        }
						if (!(svga->gdcreg[0xf] & 1)) 
							svga->read_bank = svga->write_bank;
                        return;
                }
                break;
				
                case 0x3C6:
                if (tgui->type == TGUI_9400CXI)
                {
                        tkd8001_ramdac_out(addr, val, svga->ramdac, svga);
                        return;
                }
                if (tgui->ramdac_state == 4)
                {
                        tgui->ramdac_state = 0;
                        tgui->ramdac_ctrl = val;
                        switch ((tgui->ramdac_ctrl >> 4) & 0x0f)
                        {
                                case 1:
                                svga->bpp = 15;
                                break;
                                case 3:
                                svga->bpp = 16;
                                break;
                                case 0x0d:
                                svga->bpp = (tgui->type >= TGUI_9660) ? 32 : 24;
								break;
                                default:
                                svga->bpp = 8;
                                break;
                        }
						svga_recalctimings(svga);
                        return;
                }
				break;
				
                case 0x3C7: case 0x3C8: case 0x3C9:
                if (tgui->type == TGUI_9400CXI)
                {
                        tkd8001_ramdac_out(addr, val, svga->ramdac, svga);
                        return;
                }
				tgui->ramdac_state = 0;
				break;

                case 0x3CF:
                if (svga->gdcaddr == 0x23)
                {
                        svga->dpms = !!(val & 0x03);
                        svga_recalctimings(svga);
                }
                if (tgui->type == TGUI_9400CXI && svga->gdcaddr >= 16 && svga->gdcaddr < 32)
                {
                        old = tgui->ext_gdc_regs[svga->gdcaddr & 15];
                        tgui->ext_gdc_regs[svga->gdcaddr & 15] = val;
                        if (svga->gdcaddr == 16)
				tgui_recalcmapping(tgui);
                        return;
                }
                switch (svga->gdcaddr)
                {
						case 0x6:
						if (svga->gdcreg[6] != val)
						{
							svga->gdcreg[6] = val;
							tgui_recalcmapping(tgui);
						}
						return;
			
                        case 0x0e:
                        svga->gdcreg[0xe] = val ^ 2;
                        if ((svga->gdcreg[0xf] & 1) == 1)
							svga->read_bank = (svga->gdcreg[0xe]) * 65536;
                        break;
                        case 0x0f:
                        if (val & 1)
							svga->read_bank = (svga->gdcreg[0xe]) * 65536;
                        else {
							if (tgui->oldmode)
								svga->read_bank = (tgui->oldctrl1) * 65536;
							else
								svga->read_bank = (svga->seqregs[0xe]) * 65536;
						}
                        
						if (tgui->oldmode)
							svga->write_bank = (tgui->oldctrl1) * 65536;
						else
							svga->write_bank = (svga->seqregs[0xe]) * 65536;
                        break;
						
						case 0x5a:
						case 0x5b:
						case 0x5c:
						case 0x5d:
						case 0x5e:
						case 0x5f:
						svga->gdcreg[svga->gdcaddr] = val;
						break;
                }
                break;
                case 0x3D4:
				svga->crtcreg = val;
                return;
                case 0x3D5:
                if ((svga->crtcreg < 7) && (svga->crtc[0x11] & 0x80))
                        return;
                if ((svga->crtcreg == 7) && (svga->crtc[0x11] & 0x80))
                        val = (svga->crtc[7] & ~0x10) | (val & 0x10);
                old = svga->crtc[svga->crtcreg];
                svga->crtc[svga->crtcreg] = val;
				
                if (old != val)
                {
                        if (svga->crtcreg < 0xe || svga->crtcreg > 0x10)
                        {
				if ((svga->crtcreg == 0xc) || (svga->crtcreg == 0xd)) {
                                	svga->fullchange = 3;
					svga->ma_latch = ((svga->crtc[0xc] << 8) | svga->crtc[0xd]) + ((svga->crtc[8] & 0x60) >> 5);
				} else {
					svga->fullchange = changeframecount;
	                                svga_recalctimings(svga);
				}
                        }
                }
                switch (svga->crtcreg) {
                        case 0x1e:
                        svga->vram_display_mask = (val & 0x80) ? tgui->vram_mask : 0x3ffff;
                        break;

					case 0x21:
						if (old != val) {
							if (!tgui->pci) {
								tgui->linear_base = ((val & 0xf) | ((val >> 2) & 0x30)) << 20;
								tgui->linear_size = (val & 0x10) ? 0x200000 : 0x100000;
								svga->decode_mask = (val & 0x10) ? 0x1fffff : 0xfffff;
							}
							pclog("Linear base = %08x, size = %08x, mask = %08x\n", tgui->linear_base, tgui->linear_size, svga->decode_mask);
							tgui_recalcmapping(tgui);
						}
						break;

					case 0x34:
					case 0x35:
						if (tgui->type >= TGUI_9440) {
							tgui->ge_base = ((svga->crtc[0x35] << 0x18) | (svga->crtc[0x34] << 0x10));
							tgui_recalcmapping(tgui);
						}
						break;

					case 0x36:
					case 0x39:
						tgui_recalcmapping(tgui);
						break;

					case 0x37:
						i2c_gpio_set(tgui->i2c, (val & 0x02) || !(val & 0x04), (val & 0x01) || !(val & 0x08));
						break;

					case 0x40: case 0x41: case 0x42: case 0x43:
					case 0x44: case 0x45: case 0x46: case 0x47:
                        if (tgui->type >= TGUI_9440) {
							svga->hwcursor.x = (svga->crtc[0x40] | (svga->crtc[0x41] << 8)) & 0x7ff;
							svga->hwcursor.y = (svga->crtc[0x42] | (svga->crtc[0x43] << 8)) & 0x7ff;
							if (tgui->type >= TGUI_9660 && (tgui->accel.ger22 & 0xff) == 8) {
								svga->hwcursor.x <<= 1;
							}
							svga->hwcursor.xoff = svga->crtc[0x46] & 0x3f;
							svga->hwcursor.yoff = svga->crtc[0x47] & 0x3f;
							svga->hwcursor.addr = (svga->crtc[0x44] << 10) | ((svga->crtc[0x45] & 0x0f) << 18) | (svga->hwcursor.yoff * 8);
                        }
						break;

					case 0x50:
						if (tgui->type >= TGUI_9440) {
							svga->hwcursor.ena = !!(val & 0x80);
							svga->hwcursor.xsize = svga->hwcursor.ysize = ((val & 1) ? 64 : 32);
						}
						break;
				}
				return;
              
                case 0x3D8:
                tgui->tgui_3d8 = val;
                if (svga->gdcreg[0xf] & 4) {
					svga->write_bank = (val & 0x3f) * 65536;
					if (!(svga->gdcreg[0xf] & 1)) {
						svga->read_bank = (val & 0x3f) * 65536;
					}
                }
                return;
                case 0x3D9:
                tgui->tgui_3d9 = val;
                if ((svga->gdcreg[0xf] & 5) == 5)
					svga->read_bank = (val & 0x3f) * 65536;
                return;

                case 0x43c8:
                tgui->clock_n = val & 0x7f;
                tgui->clock_m = (tgui->clock_m & ~1) | (val >> 7);
                break;
                case 0x43c9:
                tgui->clock_m = (tgui->clock_m & ~0x1e) | ((val << 1) & 0x1e);
                tgui->clock_k = (val & 0x10) >> 4;
                break;
        }
        svga_out(addr, val, svga);
}

static uint8_t
tgui_in(uint16_t addr, void *p)
{
        tgui_t *tgui = (tgui_t *)p;
        svga_t *svga = &tgui->svga;
        uint8_t temp;

        if (((addr&0xFFF0) == 0x3D0 || (addr&0xFFF0) == 0x3B0) && !(svga->miscout & 1)) addr ^= 0x60;
        
        switch (addr)
        {
                case 0x3C5:
				if (svga->seqaddr == 9) {
					if (tgui->type == TGUI_9680)
						return 0x01; /*TGUI9680XGi*/
				}
                if (svga->seqaddr == 0x0b)
                {
                        tgui->oldmode = 0;
                        switch (tgui->type)
                        {
                                case TGUI_9400CXI:
                                return 0x93; /*TGUI9400CXi*/
                                case TGUI_9440:
                                return 0xe3; /*TGUI9440AGi*/
								case TGUI_9660:
								case TGUI_9680:
								return 0xd3; /*TGUI9660XGi*/
                        }
                }
                if (svga->seqaddr == 0x0d)
                {
                        if (tgui->oldmode)
                                return tgui->oldctrl2;
                        return tgui->newctrl2;
                }
                if (svga->seqaddr == 0x0c)
                {
                        if (svga->seqregs[0x0e] & 0x80)
                            return svga->seqregs[0x0c];
                }
                if (svga->seqaddr == 0x0e)
                {
                        if (tgui->oldmode)
                                return tgui->oldctrl1 | 0x88;
						return svga->seqregs[0x0e];
                }
                break;

                case 0x3C6:
                if (tgui->type == TGUI_9400CXI)
					return tkd8001_ramdac_in(addr, svga->ramdac, svga);
                if (tgui->ramdac_state == 4)
					return tgui->ramdac_ctrl;
				tgui->ramdac_state++;
                break;

                case 0x3C7: case 0x3C8: case 0x3C9:
                if (tgui->type == TGUI_9400CXI)
                        return tkd8001_ramdac_in(addr, svga->ramdac, svga);
                tgui->ramdac_state = 0;
                break;

                case 0x3CF:
                if (tgui->type == TGUI_9400CXI && svga->gdcaddr >= 16 && svga->gdcaddr < 32)
                        return tgui->ext_gdc_regs[svga->gdcaddr & 15];
                if (svga->gdcaddr >= 0x5a && svga->gdcaddr <= 0x5f)
					return svga->gdcreg[svga->gdcaddr];
				break;
                case 0x3D4:
                return svga->crtcreg;
                case 0x3D5:
		temp = svga->crtc[svga->crtcreg];
		if (svga->crtcreg == 0x37) {
			if (!(temp & 0x04)) {
                                temp &= ~0x02;
                                if (i2c_gpio_get_scl(tgui->i2c))
                                        temp |= 0x02;
                        }
                        if (!(temp & 0x08)) {
                                temp &= ~0x01;
                                if (i2c_gpio_get_sda(tgui->i2c))
                                        temp |= 0x01;
                        }
                }
                return temp;
                case 0x3d8:
		return tgui->tgui_3d8;
		case 0x3d9:
		return tgui->tgui_3d9;
        }
        return svga_in(addr, svga);
}

void tgui_recalctimings(svga_t *svga)
{
        tgui_t *tgui = (tgui_t *)svga->p;

		if (!svga->rowoffset) 
			svga->rowoffset = 0x100; 

		if (svga->crtc[0x29] & 0x10)
			svga->rowoffset |= 0x100;

        if (tgui->type >= TGUI_9440 && svga->bpp >= 24) {
			if ((tgui->accel.bpp == 0) && (tgui->accel.ger22 & 0xff) != 14 && (svga->bpp == 24))
				svga->hdisp = (svga->crtc[1] + 1) * 8;
			if (tgui->accel.bpp == 3 && (tgui->accel.ger22 & 0xff) == 14 && (svga->bpp == 32) && (tgui->type == TGUI_9440))
				svga->rowoffset <<= 1;
		}

		

        if ((svga->crtc[0x1e] & 0xA0) == 0xA0) 
			svga->ma_latch |= 0x10000;
        if ((svga->crtc[0x27] & 0x01) == 0x01)
			svga->ma_latch |= 0x20000;
        if ((svga->crtc[0x27] & 0x02) == 0x02)
			svga->ma_latch |= 0x40000;
        if ((svga->crtc[0x27] & 0x04) == 0x04)
			svga->ma_latch |= 0x80000;
		
		if (svga->crtc[0x27] & 0x08)
			svga->split |= 0x400;
		if (svga->crtc[0x27] & 0x10)
			svga->dispend |= 0x400;
		if (svga->crtc[0x27] & 0x20)
			svga->vsyncstart |= 0x400; 
		if (svga->crtc[0x27] & 0x40)
			svga->vblankstart |= 0x400;
		if (svga->crtc[0x27] & 0x80)
			svga->vtotal |= 0x400;

        if (tgui->oldctrl2 & 0x10) {
			svga->rowoffset <<= 1;
			svga->lowres = 0;
		}	
				
        if ((tgui->oldctrl2 & 0x10) || (svga->crtc[0x2a] & 0x40))
			svga->ma_latch <<= 1;

		svga->lowres = !(svga->crtc[0x2a] & 0x40); 

        svga->interlace = !!(svga->crtc[0x1e] & 4);
        if (svga->interlace && tgui->type < TGUI_9440)
                svga->rowoffset >>= 1;
        
        if (tgui->type >= TGUI_9440)
        {
                if (svga->miscout & 8)
                    svga->clock = (cpuclock * (double)(1ull << 32)) / (((tgui->clock_n + 8) * 14318180.0) / ((tgui->clock_m + 2) * (1 << tgui->clock_k)));
                        
                if (svga->gdcreg[0xf] & 0x08)
                        svga->clock *= 2;
                else if (svga->gdcreg[0xf] & 0x40)
                        svga->clock *= 3;
        }
        else
        {
                switch (((svga->miscout >> 2) & 3) | ((tgui->newctrl2 << 2) & 4) | ((tgui->newctrl2 >> 3) & 8))
                {
                        case 0x02: svga->clock = (cpuclock * (double)(1ull << 32)) / 44900000.0; break;
                        case 0x03: svga->clock = (cpuclock * (double)(1ull << 32)) / 36000000.0; break;
                        case 0x04: svga->clock = (cpuclock * (double)(1ull << 32)) / 57272000.0; break;
                        case 0x05: svga->clock = (cpuclock * (double)(1ull << 32)) / 65000000.0; break;
                        case 0x06: svga->clock = (cpuclock * (double)(1ull << 32)) / 50350000.0; break;
                        case 0x07: svga->clock = (cpuclock * (double)(1ull << 32)) / 40000000.0; break;
                        case 0x08: svga->clock = (cpuclock * (double)(1ull << 32)) / 88000000.0; break;
                        case 0x09: svga->clock = (cpuclock * (double)(1ull << 32)) / 98000000.0; break;
                        case 0x0a: svga->clock = (cpuclock * (double)(1ull << 32)) /118800000.0; break;
                        case 0x0b: svga->clock = (cpuclock * (double)(1ull << 32)) /108000000.0; break;
                        case 0x0c: svga->clock = (cpuclock * (double)(1ull << 32)) / 72000000.0; break;
                        case 0x0d: svga->clock = (cpuclock * (double)(1ull << 32)) / 77000000.0; break;
                        case 0x0e: svga->clock = (cpuclock * (double)(1ull << 32)) / 80000000.0; break;
                        case 0x0f: svga->clock = (cpuclock * (double)(1ull << 32)) / 75000000.0; break;
                }
                if (svga->gdcreg[0xf] & 0x08)
                {
                        svga->htotal <<= 1;
                        svga->hdisp <<= 1;
                        svga->hdisp_time <<= 1;
                }
        }
                                
        if ((tgui->oldctrl2 & 0x10) || (svga->crtc[0x2a] & 0x40))
        {
                switch (svga->bpp)
                {
                        case 8:
                        svga->render = svga_render_8bpp_highres;
						if (tgui->type >= TGUI_9660) {
							if (svga->dispend == 512)
								svga->hdisp = 1280;
							else if (svga->dispend == 600 && svga->hdisp == 800 && svga->vtotal == 651)
								svga->hdisp = 1600;
						}
                        break;
                        case 15: 
                        svga->render = svga_render_15bpp_highres;
                        if (tgui->type < TGUI_9440)
                                svga->hdisp >>= 1;
                        break;
                        case 16: 
                        svga->render = svga_render_16bpp_highres; 
                        if (tgui->type < TGUI_9440)
                                svga->hdisp >>= 1;
                        break;
                        case 24: 
                        svga->render = svga_render_24bpp_highres;
                        if (tgui->type < TGUI_9440)
                                svga->hdisp = (svga->hdisp << 1) / 3;
                        break;
                        case 32:
                        svga->render = svga_render_32bpp_highres;
						if (tgui->type >= TGUI_9660) {
							if (svga->hdisp == 1024) {
								svga->rowoffset <<= 1;
							}
						}
						break;
                }
        }
}

static void
tgui_recalcmapping(tgui_t *tgui)
{
        svga_t *svga = &tgui->svga;

        if (tgui->type == TGUI_9400CXI)
        {
                if (tgui->ext_gdc_regs[0] & EXT_CTRL_LATCH_COPY)
                {
                        mem_mapping_set_handler(&tgui->linear_mapping,
                                        tgui_ext_linear_read, NULL, NULL,
                                        tgui_ext_linear_write, tgui_ext_linear_writew, tgui_ext_linear_writel);
                        mem_mapping_set_handler(&svga->mapping,
                                        tgui_ext_read, NULL, NULL,
                                        tgui_ext_write, tgui_ext_writew, tgui_ext_writel);
                }
                else if (tgui->ext_gdc_regs[0] & EXT_CTRL_MONO_EXPANSION)
                {
                        mem_mapping_set_handler(&tgui->linear_mapping,
                                        svga_read_linear, svga_readw_linear, svga_readl_linear,
                                        tgui_ext_linear_write, tgui_ext_linear_writew, tgui_ext_linear_writel);
                        mem_mapping_set_handler(&svga->mapping,
                                        svga_read, svga_readw, svga_readl,
                                        tgui_ext_write, tgui_ext_writew, tgui_ext_writel);
                }
                else
                {
                        mem_mapping_set_handler(&tgui->linear_mapping,
                                        svga_read_linear,  svga_readw_linear,  svga_readl_linear,
                                        svga_write_linear, svga_writew_linear, svga_writel_linear);
                        mem_mapping_set_handler(&svga->mapping,
                                        svga_read, svga_readw, svga_readl,
                                        svga_write, svga_writew, svga_writel);
                }
        }

	if (tgui->pci && !(tgui->pci_regs[PCI_REG_COMMAND] & PCI_COMMAND_MEM))
	{
		mem_mapping_disable(&svga->mapping);
		mem_mapping_disable(&tgui->linear_mapping);
		mem_mapping_disable(&tgui->accel_mapping);
		mem_mapping_disable(&tgui->mmio_mapping);
		return;
	}

	if (svga->crtc[0x21] & 0x20)
	{
                mem_mapping_disable(&svga->mapping);
				mem_mapping_set_addr(&tgui->linear_mapping, tgui->linear_base, tgui->linear_size);
                if (tgui->type >= TGUI_9440)
                {
						if ((svga->crtc[0x36] & 0x03) == 0x01)
							mem_mapping_set_addr(&tgui->accel_mapping, 0xb4000, 0x4000);
						else if ((svga->crtc[0x36] & 0x03) == 0x02)
							mem_mapping_set_addr(&tgui->accel_mapping, 0xbc000, 0x4000);
						else if ((svga->crtc[0x36] & 0x03) == 0x03)
							mem_mapping_set_addr(&tgui->accel_mapping, tgui->ge_base, 0x4000);
                        mem_mapping_disable(&svga->mapping);
                }
                else
                {
                        switch (svga->gdcreg[6] & 0xC)
                        {
                                case 0x0: /*128k at A0000*/
                                mem_mapping_set_addr(&svga->mapping, 0xa0000, 0x20000);
                                svga->banked_mask = 0xffff;
                                break;
                                case 0x4: /*64k at A0000*/
                                mem_mapping_set_addr(&svga->mapping, 0xa0000, 0x10000);
                                svga->banked_mask = 0xffff;
                                break;
                                case 0x8: /*32k at B0000*/
                                mem_mapping_set_addr(&svga->mapping, 0xb0000, 0x08000);
                                svga->banked_mask = 0x7fff;
                                break;
                                case 0xC: /*32k at B8000*/
                                mem_mapping_set_addr(&svga->mapping, 0xb8000, 0x08000);
                                svga->banked_mask = 0x7fff;
                                break;
        		}
                }
	}
	else
	{
                mem_mapping_disable(&tgui->linear_mapping);
                mem_mapping_disable(&tgui->accel_mapping);
                switch (svga->gdcreg[6] & 0xC)
                {
                        case 0x0: /*128k at A0000*/
                        mem_mapping_set_addr(&svga->mapping, 0xa0000, 0x20000);
                        svga->banked_mask = 0xffff;
                        break;
                        case 0x4: /*64k at A0000*/
                        mem_mapping_set_addr(&svga->mapping, 0xa0000, 0x10000);
						if ((svga->crtc[0x36] & 0x03) == 0x01)
							mem_mapping_set_addr(&tgui->accel_mapping, 0xb4000, 0x4000);
						else if ((svga->crtc[0x36] & 0x03) == 0x02)
							mem_mapping_set_addr(&tgui->accel_mapping, 0xbc000, 0x4000);
						else if ((svga->crtc[0x36] & 0x03) == 0x03)
							mem_mapping_set_addr(&tgui->accel_mapping, tgui->ge_base, 0x4000);
                        svga->banked_mask = 0xffff;
                        break;
                        case 0x8: /*32k at B0000*/
                        mem_mapping_set_addr(&svga->mapping, 0xb0000, 0x08000);
                        svga->banked_mask = 0x7fff;
                        break;
                        case 0xC: /*32k at B8000*/
                        mem_mapping_set_addr(&svga->mapping, 0xb8000, 0x08000);
                        svga->banked_mask = 0x7fff;
                        break;
		}
    }
	
	if (tgui->type >= TGUI_9440) {
		if ((tgui->mmio_base != 0x00000000) && (svga->crtc[0x39] & 1))
			mem_mapping_set_addr(&tgui->mmio_mapping, tgui->mmio_base, 0x10000);
		else
			mem_mapping_disable(&tgui->mmio_mapping);
	}
}

static void
tgui_hwcursor_draw(svga_t *svga, int displine)
{
	uint32_t dat[2];
	int xx;
	int offset = svga->hwcursor_latch.x + svga->hwcursor_latch.xoff;
	int pitch = (svga->hwcursor_latch.xsize == 64) ? 16 : 8;

	if (svga->interlace && svga->hwcursor_oddeven)
		svga->hwcursor_latch.addr += pitch;

	dat[0] = (svga->vram[svga->hwcursor_latch.addr] << 24) | (svga->vram[svga->hwcursor_latch.addr + 1] << 16) | (svga->vram[svga->hwcursor_latch.addr + 2] << 8) | svga->vram[svga->hwcursor_latch.addr + 3];
	dat[1] = (svga->vram[svga->hwcursor_latch.addr + 4] << 24) | (svga->vram[svga->hwcursor_latch.addr + 5] << 16) | (svga->vram[svga->hwcursor_latch.addr + 6] << 8) | svga->vram[svga->hwcursor_latch.addr + 7];
	for (xx = 0; xx < 32; xx++) {
			if (svga->crtc[0x50] & 0x40) {
				if (offset >= svga->hwcursor_latch.x)
				{
						if (dat[0] & 0x80000000)
								((uint32_t *)buffer32->line[displine])[svga->x_add + offset] = (dat[1] & 0x80000000) ? 0xffffff : 0;
				}
			} else {
				if (offset >= svga->hwcursor_latch.x)
				{
						if (!(dat[0] & 0x80000000))
								((uint32_t *)buffer32->line[displine])[svga->x_add + offset] = (dat[1] & 0x80000000) ? 0xffffff : 0;
						else if (dat[1] & 0x80000000)
								((uint32_t *)buffer32->line[displine])[svga->x_add + offset] ^= 0xffffff;
				}
			}	   
			offset++;
			dat[0] <<= 1;
			dat[1] <<= 1;
	}
	svga->hwcursor_latch.addr += pitch;
	
	if (svga->interlace && !svga->hwcursor_oddeven)
			svga->hwcursor_latch.addr += pitch;
}

uint8_t tgui_pci_read(int func, int addr, void *p)
{
        tgui_t *tgui = (tgui_t *)p;

        switch (addr)
        {
                case 0x00: return 0x23; /*Trident*/
                case 0x01: return 0x10;
                
                case 0x02: return (tgui->type == TGUI_9440) ? 0x40 : 0x60; /*TGUI9440AGi or TGUI9660XGi*/
                case 0x03: return (tgui->type == TGUI_9440) ? 0x94 : 0x96;
                
                case PCI_REG_COMMAND: return tgui->pci_regs[PCI_REG_COMMAND]; /*Respond to IO and memory accesses*/

                case 0x07: return 1 << 1; /*Medium DEVSEL timing*/
                
                case 0x08: return 0; /*Revision ID*/
                case 0x09: return 0; /*Programming interface*/
                
                case 0x0a: return 0x01; /*Supports VGA interface, XGA compatible*/
                case 0x0b: return 0x03;
                
                case 0x10: return 0x00; /*Linear frame buffer address*/
                case 0x11: return 0x00;
                case 0x12: return tgui->linear_base >> 16;
                case 0x13: return tgui->linear_base >> 24;
				
                case 0x14: return 0x00; /*MMIO address*/
                case 0x15: return 0x00;
                case 0x16: return tgui->mmio_base >> 16;
                case 0x17: return tgui->mmio_base >> 24;				

		case 0x30: return tgui->has_bios ? (tgui->pci_regs[0x30] & 0x01) : 0x00; /*BIOS ROM address*/
		case 0x31: return 0x00;
		case 0x32: return tgui->has_bios ? tgui->pci_regs[0x32] : 0x00;
		case 0x33: return tgui->has_bios ? tgui->pci_regs[0x33] : 0x00;

		case 0x3c: return tgui->int_line;
		case 0x3d: return PCI_INTA;
        }
        return 0;
}

void tgui_pci_write(int func, int addr, uint8_t val, void *p)
{
        tgui_t *tgui = (tgui_t *)p;
        svga_t *svga = &tgui->svga;

        switch (addr)
        {
				case PCI_REG_COMMAND:
				tgui->pci_regs[PCI_REG_COMMAND] = (val & 0x23);
				if (val & PCI_COMMAND_IO) {
					tgui_set_io(tgui);
				} else
					tgui_remove_io(tgui);
				tgui_recalcmapping(tgui);
				break;
			
                case 0x12:
		if (tgui->type >= TGUI_9660)
                	tgui->linear_base = (tgui->linear_base & 0xff000000) | ((val & 0xc0) << 16);
		else
                	tgui->linear_base = (tgui->linear_base & 0xff000000) | ((val & 0xe0) << 16);
                tgui->linear_size = tgui->vram_size;
				svga->decode_mask = tgui->vram_mask;
                tgui_recalcmapping(tgui);
                break;
                case 0x13:
		if (tgui->type >= TGUI_9660)
			tgui->linear_base = (tgui->linear_base & 0xc00000) | (val << 24);
		else
			tgui->linear_base = (tgui->linear_base & 0xe00000) | (val << 24);
                tgui->linear_size = tgui->vram_size;
				svga->decode_mask = tgui->vram_mask;
                tgui_recalcmapping(tgui);
                break;

                case 0x16:
                if (tgui->type >= TGUI_9660)
					tgui->mmio_base = (tgui->mmio_base & 0xff000000) | ((val & 0xc0) << 16);
				else
					tgui->mmio_base = (tgui->mmio_base & 0xff000000) | ((val & 0xe0) << 16);
                tgui_recalcmapping(tgui);
                break;
                case 0x17:
				if (tgui->type >= TGUI_9660)
					tgui->mmio_base = (tgui->mmio_base & 0x00c00000) | (val << 24);
				else
					tgui->mmio_base = (tgui->mmio_base & 0x00e00000) | (val << 24);
                tgui_recalcmapping(tgui);
                break;				

		case 0x30: case 0x32: case 0x33:
		if (tgui->has_bios) {
			tgui->pci_regs[addr] = val;
			if (tgui->pci_regs[0x30] & 0x01)
			{
				uint32_t biosaddr = (tgui->pci_regs[0x32] << 16) | (tgui->pci_regs[0x33] << 24);
				mem_mapping_set_addr(&tgui->bios_rom.mapping, biosaddr, 0x8000);
			}
			else
			{
				mem_mapping_disable(&tgui->bios_rom.mapping);
			}
		}
		return;

		case 0x3c:
		tgui->int_line = val;
		return;
        }
}

static uint8_t tgui_ext_linear_read(uint32_t addr, void *p)
{
        svga_t *svga = (svga_t *)p;
        tgui_t *tgui = (tgui_t *)svga->p;
        int c;

        cycles -= video_timing_read_b;

        addr &= svga->decode_mask;
        if (addr >= svga->vram_max)
                return 0xff;
        
        addr &= ~0xf;
		addr = dword_remap(svga, addr);

        for (c = 0; c < 16; c++) {
                tgui->copy_latch[c] = svga->vram[addr+c];
				addr += ((c & 3) == 3) ? 13 : 1;
		}
		
        return svga->vram[addr & svga->vram_mask]; 
}

static uint8_t tgui_ext_read(uint32_t addr, void *p)
{
        svga_t *svga = (svga_t *)p;
        
        addr = (addr & svga->banked_mask) + svga->read_bank;
        
        return tgui_ext_linear_read(addr, svga);
}

static void tgui_ext_linear_write(uint32_t addr, uint8_t val, void *p)
{
        svga_t *svga = (svga_t *)p;
        tgui_t *tgui = (tgui_t *)svga->p;
        int c;
        uint8_t fg[2] = {tgui->ext_gdc_regs[4], tgui->ext_gdc_regs[5]};
        uint8_t bg[2] = {tgui->ext_gdc_regs[1], tgui->ext_gdc_regs[2]};
        uint8_t mask = tgui->ext_gdc_regs[7];

        cycles -= video_timing_write_b;

        addr &= svga->decode_mask;
        if (addr >= svga->vram_max)
                return;
        addr &= svga->vram_mask;
        addr &= (tgui->ext_gdc_regs[0] & 8) ? ~0xf : ~0x7;

        addr = dword_remap(svga, addr);
        svga->changedvram[addr >> 12] = changeframecount;
        
        switch (tgui->ext_gdc_regs[0] & 0xf)
        {
                /*8-bit mono->colour expansion, unmasked*/
                case 2:
                for (c = 7; c >= 0; c--)
                {
                        if (mask & (1 << c))
                                *(uint8_t *)&svga->vram[addr] = (val & (1 << c)) ? fg[0] : bg[0];
                        addr += (c == 4) ? 13 : 1;
                }
                break;

                /*16-bit mono->colour expansion, unmasked*/
                case 3:
                for (c = 7; c >= 0; c--)
                {
                        if (mask & (1 << c))
                                *(uint8_t *)&svga->vram[addr] = (val & (1 << c)) ? fg[(c & 1) ^ 1] : bg[(c & 1) ^ 1];
                        addr += (c == 4) ? 13 : 1;
                }
                break;

                /*8-bit mono->colour expansion, masked*/
                case 6:
                for (c = 7; c >= 0; c--)
                {
                        if ((val & mask) & (1 << c))
                                *(uint8_t *)&svga->vram[addr] = fg[0];
                        addr += (c == 4) ? 13 : 1;
                }
                break;
                
                /*16-bit mono->colour expansion, masked*/
                case 7:
                for (c = 7; c >= 0; c--)
                {
                        if ((val & mask) & (1 << c))
                                *(uint8_t *)&svga->vram[addr] = fg[(c & 1) ^ 1];
						addr += (c == 4) ? 13 : 1;
                }
                break;

                case 0x8: case 0x9: case 0xa: case 0xb:
                case 0xc: case 0xd: case 0xe: case 0xf:
                for (c = 0; c < 16; c++) {
                        *(uint8_t *)&svga->vram[addr] = tgui->copy_latch[c];
                        addr += ((c & 3) == 3) ? 13 : 1;
				}
                break;
        }
}

static void tgui_ext_linear_writew(uint32_t addr, uint16_t val, void *p)
{
        svga_t *svga = (svga_t *)p;
        tgui_t *tgui = (tgui_t *)svga->p;
        int c;
        uint8_t fg[2] = {tgui->ext_gdc_regs[4], tgui->ext_gdc_regs[5]};
        uint8_t bg[2] = {tgui->ext_gdc_regs[1], tgui->ext_gdc_regs[2]};
        uint16_t mask = (tgui->ext_gdc_regs[7] << 8) | tgui->ext_gdc_regs[8];
        
        cycles -= video_timing_write_w;

        addr &= svga->decode_mask;
        if (addr >= svga->vram_max)
                return;
        addr &= svga->vram_mask;
        addr &= ~0xf;
		
		addr = dword_remap(svga, addr);
        svga->changedvram[addr >> 12] = changeframecount;
        
        val = (val >> 8) | (val << 8);

        switch (tgui->ext_gdc_regs[0] & 0xf)
        {
                /*8-bit mono->colour expansion, unmasked*/
                case 2:
                for (c = 15; c >= 0; c--)
                {
                        if (mask & (1 << c))
                                *(uint8_t *)&svga->vram[addr] = (val & (1 << c)) ? fg[0] : bg[0];
                        addr += (c & 3) ? 1 : 13;
                }
                break;

                /*16-bit mono->colour expansion, unmasked*/
                case 3:
                for (c = 15; c >= 0; c--)
                {
                        if (mask & (1 << c))
                                *(uint8_t *)&svga->vram[addr] = (val & (1 << c)) ? fg[(c & 1) ^ 1] : bg[(c & 1) ^ 1];
                        addr += (c & 3) ? 1 : 13;
                }
                break;

                /*8-bit mono->colour expansion, masked*/
                case 6:
                for (c = 15; c >= 0; c--)
                {
                        if ((val & mask) & (1 << c))
                                *(uint8_t *)&svga->vram[addr] = fg[0];
                        addr += (c & 3) ? 1 : 13;
                }
                break;

                /*16-bit mono->colour expansion, masked*/
                case 7:
                for (c = 15; c >= 0; c--)
                {
                        if ((val & mask) & (1 << c))
                                *(uint8_t *)&svga->vram[addr] = fg[(c & 1) ^ 1];
                        addr += (c & 3) ? 1 : 13;
                }
                break;
                                
                case 0x8: case 0x9: case 0xa: case 0xb:
                case 0xc: case 0xd: case 0xe: case 0xf:
                for (c = 0; c < 16; c++) {
                        *(uint8_t *)&svga->vram[addr+c] = tgui->copy_latch[c];
						addr += ((c & 3) == 3) ? 13 : 1;
				}
                break;
        }
}

static void tgui_ext_linear_writel(uint32_t addr, uint32_t val, void *p)
{
        tgui_ext_linear_writew(addr, val, p);
}


static void tgui_ext_write(uint32_t addr, uint8_t val, void *p)
{
        svga_t *svga = (svga_t *)p;
        
        addr = (addr & svga->banked_mask) + svga->read_bank;

        tgui_ext_linear_write(addr, val, svga);
}
static void tgui_ext_writew(uint32_t addr, uint16_t val, void *p)
{
        svga_t *svga = (svga_t *)p;
        
        addr = (addr & svga->banked_mask) + svga->read_bank;

        tgui_ext_linear_writew(addr, val, svga);
}
static void tgui_ext_writel(uint32_t addr, uint32_t val, void *p)
{
        svga_t *svga = (svga_t *)p;
        
        addr = (addr & svga->banked_mask) + svga->read_bank;

        tgui_ext_linear_writel(addr, val, svga);
}


enum
{
	TGUI_BITBLT = 1,
	TGUI_SCANLINE = 3,
	TGUI_BRESENHAMLINE = 4,
	TGUI_SHORTVECTOR = 5
};

enum
{
    TGUI_SRCCPU = 0,
    TGUI_SRCPAT = 0x02,		/*Source is from pattern*/
	TGUI_SRCDISP = 0x04,	/*Source is from display*/
	TGUI_PATMONO = 0x20,	/*Pattern is monochrome and needs expansion*/
	TGUI_SRCMONO = 0x40,	/*Source is monochrome from CPU and needs expansion*/
	TGUI_TRANSENA  = 0x1000, /*Transparent (no draw when source == bg col)*/
	TGUI_TRANSREV  = 0x2000, /*Reverse fg/bg for transparent*/
	TGUI_SOLIDFILL = 0x4000, /*Pattern set to foreground color*/
	TGUI_STENCIL = 0x8000 /*Stencil*/
};

#define READ(addr, dat) if (tgui->accel.bpp == 0) dat = svga->vram[(addr) & tgui->vram_mask]; \
						else if (tgui->accel.bpp == 1) dat = vram_w[(addr) & (tgui->vram_mask >> 1)]; \
						else dat = vram_l[(addr) & (tgui->vram_mask >> 2)];	\
                        
#define MIX() do \
	{								\
			out = 0;	\
        	for (c=0;c<32;c++)					\
	        {							\
				d=(dst_dat & (1<<c)) ? 1:0;			\
				if (src_dat & (1<<c)) d|=2;			\
				if (pat_dat & (1<<c)) d|=4;			\
				if (tgui->accel.rop & (1<<d)) out|=(1<<c);	\
	        }							\
	} while (0)

#define WRITE(addr, dat)        if (tgui->accel.bpp == 0)                                                \
                                {                                                                       \
                                        svga->vram[(addr) & tgui->vram_mask] = dat;                                    \
                                        svga->changedvram[((addr) & (tgui->vram_mask)) >> 12] = changeframecount;      \
                                }                                                                       \
                                else if (tgui->accel.bpp == 1)                                                                   \
                                {                                                                       \
                                        vram_w[(addr) & (tgui->vram_mask >> 1)] = dat;                                   \
                                        svga->changedvram[((addr) & (tgui->vram_mask >> 1)) >> 11] = changeframecount;        \
                                }								\
                                else                                                                   \
                                {                                                                       \
                                        vram_l[(addr) & (tgui->vram_mask >> 2)] = dat;                                   \
                                        svga->changedvram[((addr) & (tgui->vram_mask >> 2)) >> 10] = changeframecount;        \
                                }
                                
static void
tgui_accel_command(int count, uint32_t cpu_dat, tgui_t *tgui)
{
    svga_t *svga = &tgui->svga;
	uint32_t *pattern_data;
	int x, y;
	int c, d;
	uint32_t out;
	uint32_t src_dat = 0, dst_dat, pat_dat;
	int xdir = (tgui->accel.flags & 0x200) ? -1 : 1;
	int ydir = (tgui->accel.flags & 0x100) ? -1 : 1;
	uint32_t trans_col = (tgui->accel.flags & TGUI_TRANSREV) ? tgui->accel.fg_col : tgui->accel.bg_col;
	uint16_t *vram_w = (uint16_t *)svga->vram;
	uint32_t *vram_l = (uint32_t *)svga->vram;

	if (tgui->accel.bpp == 0) {
		trans_col &= 0xff;
	} else if (tgui->accel.bpp == 1) {
		trans_col &= 0xffff;
	}

	if (count != -1 && !tgui->accel.x && (tgui->accel.flags & TGUI_SRCMONO))
	{
		count -= (tgui->accel.flags >> 24) & 7;
		cpu_dat <<= (tgui->accel.flags >> 24) & 7;
	}
	
	if (count == -1)
		tgui->accel.x = tgui->accel.y = 0;
	
	if (tgui->accel.flags & TGUI_SOLIDFILL) {
		for (y = 0; y < 8; y++)
		{
			for (x = 0; x < 8; x++)
			{
				tgui->accel.fill_pattern[(y*8) + (7 - x)] = tgui->accel.fg_col;
			}
		}
		pattern_data = tgui->accel.fill_pattern;		
	} else if (tgui->accel.flags & TGUI_PATMONO) {
		for (y = 0; y < 8; y++)
		{
			for (x = 0; x < 8; x++)
			{
				tgui->accel.mono_pattern[(y*8) + (7 - x)] = (tgui->accel.pattern[y] & (1 << x)) ? tgui->accel.fg_col : tgui->accel.bg_col;
			}
		}
		pattern_data = tgui->accel.mono_pattern;
	} else {
		if (tgui->accel.bpp == 0) {
			for (y = 0; y < 8; y++)
			{
				for (x = 0; x < 8; x++)
				{
					tgui->accel.pattern_8[(y*8) + (7 - x)] = tgui->accel.pattern[x + y*8];
				}
			}
			pattern_data = tgui->accel.pattern_8;
		} else if (tgui->accel.bpp == 1) {
			for (y = 0; y < 8; y++)
			{
				for (x = 0; x < 8; x++)
				{
					tgui->accel.pattern_16[(y*8) + (7 - x)] = tgui->accel.pattern[x*2 + y*16] | (tgui->accel.pattern[x*2 + y*16 + 1] << 8);
				}
			}
			pattern_data = tgui->accel.pattern_16;
		} else {
			for (y = 0; y < 4; y++)
			{
				for (x = 0; x < 8; x++)
				{
					tgui->accel.pattern_32[(y*8) + (7 - x)] = tgui->accel.pattern[x*4 + y*32] | (tgui->accel.pattern[x*4 + y*32 + 1] << 8) | (tgui->accel.pattern[x*4 + y*32 + 2] << 16) | (tgui->accel.pattern[x*4 + y*32 + 3] << 24);
					tgui->accel.pattern_32[((y+4)*8) + (7 - x)] = tgui->accel.pattern[x*4 + y*32] | (tgui->accel.pattern[x*4 + y*32 + 1] << 8) | (tgui->accel.pattern[x*4 + y*32 + 2] << 16) | (tgui->accel.pattern[x*4 + y*32 + 3] << 24);
				}
			}
			pattern_data = tgui->accel.pattern_32;
		}
	}

	/*Other than mode stuff, this bit is undocumented*/
	pclog("TGUI ger22 = %04x, cmd = %i, hdisp = %i, svga = %i, bpp = %i\n", tgui->accel.ger22, tgui->accel.command, svga->hdisp, svga->bpp, tgui->accel.bpp);
	switch (tgui->accel.ger22 & 0xff) {
		case 0:
			switch (tgui->accel.ger22 >> 8) {
				case 0x41:
					tgui->accel.pitch = 640;
					break;
			}
			break;			
		
		case 4:
			switch (tgui->accel.ger22 >> 8) {
				case 0:
					tgui->accel.pitch = 1024;
					break;
				case 0x40:
					tgui->accel.pitch = 640;
					break;
				case 0x50:
					tgui->accel.pitch = 832;
					break;
			}
			break;
		case 8:
			switch (tgui->accel.ger22 >> 8) {
				case 0:
					tgui->accel.pitch = 2048;
					break;
				case 0x60:
					tgui->accel.pitch = 1280;
					break;
			}
			break;
		case 9:
			switch (tgui->accel.ger22 >> 8) {
				case 0:
					tgui->accel.pitch = svga->hdisp;
					if (tgui->type == TGUI_9440)
						tgui->accel.pitch = 1024;
					break;
				case 0x40:
					tgui->accel.pitch = 640;
					break;
				case 0x50:
					tgui->accel.pitch = 832;
					break;
			}
			break;
		case 13:
			switch (tgui->accel.ger22 >> 8) {
				case 0x60:
					tgui->accel.pitch = 2048;
					if (tgui->type >= TGUI_9660) {
						if (svga->hdisp == 1280)
							tgui->accel.pitch = svga->hdisp;
					}
					break;
			}
			break;
		case 14:
			switch (tgui->accel.ger22 >> 8) {
				case 0:
					tgui->accel.pitch = 1024;
					break;
				case 0x40:
					tgui->accel.pitch = 640;
					break;
				case 0x50:
					tgui->accel.pitch = 832;
					break;
			}
			break;
	}

	switch (tgui->accel.command)
	{
		case TGUI_BITBLT:
		if (count == -1) {
			tgui->accel.src_old = tgui->accel.src_x + (tgui->accel.src_y * tgui->accel.pitch);
			tgui->accel.src = tgui->accel.src_old;
			
			tgui->accel.dst_old = tgui->accel.dst_x + (tgui->accel.dst_y * tgui->accel.pitch);
			tgui->accel.dst = tgui->accel.dst_old;
			
			tgui->accel.pat_x = tgui->accel.dst_x;
			tgui->accel.pat_y = tgui->accel.dst_y;
			
			tgui->accel.dx = tgui->accel.dst_x & 0xfff;
			tgui->accel.dy = tgui->accel.dst_y & 0xfff;
			
			tgui->accel.left = tgui->accel.src_x_clip & 0xfff;
			tgui->accel.right = tgui->accel.dst_x_clip & 0xfff;
			tgui->accel.top = tgui->accel.src_y_clip & 0xfff;
			tgui->accel.bottom = tgui->accel.dst_y_clip & 0xfff;
			
			if (tgui->accel.bpp == 1) {
				tgui->accel.left >>= 1;
				tgui->accel.right >>= 1;
			} else if (tgui->accel.bpp == 3) {
				tgui->accel.left >>= 2;
				tgui->accel.right >>= 2;
			}
		}

		switch (tgui->accel.flags & (TGUI_SRCMONO|TGUI_SRCDISP))
		{
			case TGUI_SRCCPU:
			if (count == -1) {
				if (svga->crtc[0x21] & 0x20)
					tgui->write_blitter = 1;
				if (tgui->accel.use_src)
					return;
			} else
				count >>= 3;

			while (count) {
				if ((tgui->type == TGUI_9440) || ((tgui->type >= TGUI_9660) && tgui->accel.dx >= tgui->accel.left && tgui->accel.dx <= tgui->accel.right &&
					tgui->accel.dy >= tgui->accel.top && tgui->accel.dy <= tgui->accel.bottom)) {
					if (tgui->accel.bpp == 0) {
							src_dat = cpu_dat >> 24;
							cpu_dat <<= 8;
					} else if (tgui->accel.bpp == 1) {
							src_dat = (cpu_dat >> 24) | ((cpu_dat >> 8) & 0xff00);
							cpu_dat <<= 16;
							count--;
					} else {
							src_dat = (cpu_dat >> 24) | ((cpu_dat >> 8) & 0x0000ff00) | ((cpu_dat << 8) & 0x00ff0000);
							cpu_dat <<= 16;
							count -= 3;
					}
					
					READ(tgui->accel.dst, dst_dat);

					pat_dat = pattern_data[((tgui->accel.pat_y & 7)*8) + (tgui->accel.pat_x & 7)];
					
					if (tgui->accel.bpp == 0)
						pat_dat &= 0xff;
					else if (tgui->accel.bpp == 1)
						pat_dat &= 0xffff;
					
					if ((((tgui->accel.flags & (TGUI_PATMONO|TGUI_TRANSENA)) == (TGUI_TRANSENA|TGUI_PATMONO)) && (pat_dat != trans_col)) || !(tgui->accel.flags & TGUI_PATMONO) || 
						((tgui->accel.flags & (TGUI_PATMONO|TGUI_TRANSENA)) == TGUI_PATMONO) || (tgui->accel.ger22 & 0x200)) {
						MIX();

						WRITE(tgui->accel.dst, out);
					}
				}

				tgui->accel.src += xdir;
				tgui->accel.dst += xdir;
				tgui->accel.pat_x += xdir;
				if (tgui->type >= TGUI_9660)
					tgui->accel.dx += xdir;
				
				tgui->accel.x++;
				if (tgui->accel.x > tgui->accel.size_x) {
					tgui->accel.x = 0;
					
					tgui->accel.pat_x = tgui->accel.dst_x;
					tgui->accel.pat_y += ydir;
					
					if (tgui->type >= TGUI_9660) {
						tgui->accel.dx = tgui->accel.dst_x & 0xfff;
						tgui->accel.dy += ydir;
					}

					tgui->accel.src_old += (ydir * tgui->accel.pitch);
					tgui->accel.dst_old += (ydir * tgui->accel.pitch);
					
					tgui->accel.src = tgui->accel.src_old;
					tgui->accel.dst = tgui->accel.dst_old;
					
					tgui->accel.y++;
					
					if (tgui->accel.y > tgui->accel.size_y) {
						if (svga->crtc[0x21] & 0x20)
							tgui->write_blitter = 0;
						return;
					}
					if (tgui->accel.use_src)
						return;
				}
				count--;
			}
			break;
						
			case TGUI_SRCMONO | TGUI_SRCCPU:
			if (count == -1) {
				if (svga->crtc[0x21] & 0x20)
					tgui->write_blitter = 1;
				if (tgui->accel.use_src)
					return;
			}

			while (count--) {
				src_dat = ((cpu_dat >> 31) ? tgui->accel.fg_col : tgui->accel.bg_col);
				if (tgui->accel.bpp == 0)
					src_dat &= 0xff;
				else if (tgui->accel.bpp == 1)
					src_dat &= 0xffff;

				READ(tgui->accel.dst, dst_dat);

				pat_dat = pattern_data[((tgui->accel.pat_y & 7)*8) + (tgui->accel.pat_x & 7)];

				if (tgui->accel.bpp == 0)
					pat_dat &= 0xff;
				else if (tgui->accel.bpp == 1)
					pat_dat &= 0xffff;

				if (!(tgui->accel.flags & TGUI_TRANSENA) || (src_dat != trans_col)) {
					MIX();

					WRITE(tgui->accel.dst, out);
				}

				cpu_dat <<= 1;
				tgui->accel.src += xdir;
				tgui->accel.dst += xdir;
				tgui->accel.pat_x += xdir;
				
				tgui->accel.x++;
				if (tgui->accel.x > tgui->accel.size_x) {
					tgui->accel.x = 0;

					tgui->accel.pat_x = tgui->accel.dst_x;
					tgui->accel.pat_y += ydir;

					tgui->accel.src = tgui->accel.src_old = tgui->accel.src_old + (ydir * tgui->accel.pitch);
					tgui->accel.dst = tgui->accel.dst_old = tgui->accel.dst_old + (ydir * tgui->accel.pitch);
					
					tgui->accel.y++;
					
					if (tgui->accel.y > tgui->accel.size_y) {
						if (svga->crtc[0x21] & 0x20)
							tgui->write_blitter = 0;
						return;
					}
					if (tgui->accel.use_src)
						return;
				}
			}
			break;
			
			default:
			while (count--) {
				READ(tgui->accel.src, src_dat);
				READ(tgui->accel.dst, dst_dat);

				pat_dat = pattern_data[((tgui->accel.pat_y & 7)*8) + (tgui->accel.pat_x & 7)];

				if (tgui->accel.bpp == 0)
					pat_dat &= 0xff;
				else if (tgui->accel.bpp == 1)
					pat_dat &= 0xffff;

				if (!(tgui->accel.flags & TGUI_TRANSENA) || (src_dat != trans_col)) {
					MIX();

					WRITE(tgui->accel.dst, out);
				}

				tgui->accel.src += xdir;
				tgui->accel.dst += xdir;
				tgui->accel.pat_x += xdir;
	
				tgui->accel.x++;
				if (tgui->accel.x > tgui->accel.size_x)
				{
					tgui->accel.x = 0;
					tgui->accel.y++;
					
					tgui->accel.pat_x = tgui->accel.dst_x;
					tgui->accel.pat_y += ydir;

					tgui->accel.src = tgui->accel.src_old = tgui->accel.src_old + (ydir * tgui->accel.pitch);
					tgui->accel.dst = tgui->accel.dst_old = tgui->accel.dst_old + (ydir * tgui->accel.pitch);
					
					if (tgui->accel.y > tgui->accel.size_y)
						return;
				}
			}
			break;
		}
		break;
		
		case TGUI_SCANLINE:
		{
			if (count == -1) {
				tgui->accel.src_old = tgui->accel.src_x + (tgui->accel.src_y * tgui->accel.pitch);
				tgui->accel.src = tgui->accel.src_old;			
				
				tgui->accel.dst_old = tgui->accel.dst_x + (tgui->accel.dst_y * tgui->accel.pitch);
				tgui->accel.dst = tgui->accel.dst_old;
				
				tgui->accel.pat_x = tgui->accel.dst_x;
				tgui->accel.pat_y = tgui->accel.dst_y;
			}

			while (count--) {
				READ(tgui->accel.src, src_dat);
				READ(tgui->accel.dst, dst_dat);

				pat_dat = pattern_data[((tgui->accel.pat_y & 7)*8) + (tgui->accel.pat_x & 7)];

				if (tgui->accel.bpp == 0)
					pat_dat &= 0xff;
				else if (tgui->accel.bpp == 1)
					pat_dat &= 0xffff;

				if (!(tgui->accel.flags & TGUI_TRANSENA) || (src_dat != trans_col)) {
					MIX();

					WRITE(tgui->accel.dst, out);
				}

				tgui->accel.src += xdir;
				tgui->accel.dst += xdir;
				tgui->accel.pat_x += xdir;
	
				tgui->accel.x++;
				if (tgui->accel.x > tgui->accel.size_x)
				{
					tgui->accel.x = 0;
					
					tgui->accel.pat_x = tgui->accel.dst_x;
					tgui->accel.src = tgui->accel.src_old = tgui->accel.src_old + (ydir * tgui->accel.pitch);
					tgui->accel.dst = tgui->accel.dst_old = tgui->accel.dst_old + (ydir * tgui->accel.pitch);
					tgui->accel.pat_y += ydir;
					return;
				}
			}
		}
		break;

		case TGUI_BRESENHAMLINE:
		{
			int steep = 1;
			int16_t dminor, dmajor, destxtmp, tmpswap;
			int16_t cx, cy, dx, dy, err;

#define SWAP(a,b) tmpswap = a; a = b; b = tmpswap;

			dminor = tgui->accel.src_y;
			if (tgui->accel.src_y & 0x1000)
				dminor |= ~0xfff;
			dminor >>= 1;	
			
			destxtmp = tgui->accel.src_x;
			if (tgui->accel.src_x & 0x1000)
				destxtmp |= ~0xfff;
			
			dmajor = -(destxtmp - (dminor << 1)) >> 1;

			cx = dmajor;
			cy = dminor;
			
			dx = tgui->accel.dst_x & 0xfff;
			dy = tgui->accel.dst_y & 0xfff;
			
			tgui->accel.left = tgui->accel.src_x_clip & 0xfff;
			tgui->accel.right = tgui->accel.dst_x_clip & 0xfff;
			tgui->accel.top = tgui->accel.src_y_clip & 0xfff;
			tgui->accel.bottom = tgui->accel.dst_y_clip & 0xfff;
			
			if (tgui->accel.bpp == 1) {
				tgui->accel.left >>= 1;
				tgui->accel.right >>= 1;
			} else if (tgui->accel.bpp == 3) {
				tgui->accel.left >>= 2;
				tgui->accel.right >>= 2;
			}
			
			err = tgui->accel.size_x + tgui->accel.src_y;
			if ((tgui->accel.size_x + tgui->accel.src_y) & 0x1000)
				err |= ~0xfff;
			
			if (tgui->accel.flags & 0x400) {
				steep = 0;
				SWAP(dx, dy);
				SWAP(xdir, ydir);
			}

			while (count--) {
				READ(tgui->accel.src_x + (tgui->accel.src_y * tgui->accel.pitch), src_dat);
				
				/*Note by TC1995: I suppose the x/y clipping max is always more than 0 in the TGUI 96xx, but the TGUI 9440 lacks clipping*/
				if (steep) {
					if ((tgui->type == TGUI_9440) || ((tgui->type >= TGUI_9660) && dx >= tgui->accel.left && dx <= tgui->accel.right &&
						dy >= tgui->accel.top && dy <= tgui->accel.bottom)) {
						READ(dx + (dy * tgui->accel.pitch), dst_dat);

						pat_dat = tgui->accel.fg_col;
						
						if (tgui->accel.bpp == 0)
							pat_dat &= 0xff;
						else if (tgui->accel.bpp == 1)
							pat_dat &= 0xffff;
					
						MIX();
						
						WRITE(dx + (dy * tgui->accel.pitch), out);
					}
				} else {
					if ((tgui->type == TGUI_9440) || ((tgui->type >= TGUI_9660) && dy >= tgui->accel.left && dy <= tgui->accel.right &&
						dx >= tgui->accel.top && dx <= tgui->accel.bottom)) {
						READ(dy + (dx * tgui->accel.pitch), dst_dat);

						pat_dat = tgui->accel.fg_col;
						
						if (tgui->accel.bpp == 0)
							pat_dat &= 0xff;
						else if (tgui->accel.bpp == 1)
							pat_dat &= 0xffff;
					
						MIX();
						
						WRITE(dy + (dx * tgui->accel.pitch), out);
					}
				}

				if (tgui->accel.y == tgui->accel.size_y)
					break;

				while (err > 0) {
					dy += ydir;
					err -= (cx << 1);
				}
				dx += xdir;
				err += (cy << 1);

				tgui->accel.y++;
			}
		}
		break;
		
		case TGUI_SHORTVECTOR:
		{
			int16_t dx, dy;
			
			dx = tgui->accel.dst_x & 0xfff;
			dy = tgui->accel.dst_y & 0xfff;
			
			tgui->accel.left = tgui->accel.src_x_clip & 0xfff;
			tgui->accel.right = tgui->accel.dst_x_clip & 0xfff;
			tgui->accel.top = tgui->accel.src_y_clip & 0xfff;
			tgui->accel.bottom = tgui->accel.dst_y_clip & 0xfff;
			
			if (tgui->accel.bpp == 1) {
				tgui->accel.left >>= 1;
				tgui->accel.right >>= 1;
			} else if (tgui->accel.bpp == 3) {
				tgui->accel.left >>= 2;
				tgui->accel.right >>= 2;
			}

			while (count--) {
				READ(tgui->accel.src_x + (tgui->accel.src_y * tgui->accel.pitch), src_dat);
				
				/*Note by TC1995: I suppose the x/y clipping max is always more than 0 in the TGUI 96xx, but the TGUI 9440 lacks clipping*/
				if ((tgui->type == TGUI_9440) || ((tgui->type >= TGUI_9660) && dx >= tgui->accel.left && dx <= tgui->accel.right &&
					dy >= tgui->accel.top && dy <= tgui->accel.bottom)) {
					READ(dx + (dy * tgui->accel.pitch), dst_dat);

					pat_dat = tgui->accel.fg_col;
					
					if (tgui->accel.bpp == 0)
						pat_dat &= 0xff;
					else if (tgui->accel.bpp == 1)
						pat_dat &= 0xffff;
					
					MIX();
					
					WRITE(dx + (dy * tgui->accel.pitch), out);
				}

				if (tgui->accel.y == (tgui->accel.sv_size_y & 0xfff))
					break;

				switch ((tgui->accel.sv_size_y >> 8) & 0xe0) {
					case 0x00:
						dx++;
						break;
					case 0x20:
						dx++;
						dy--;
						break;
					case 0x40:
						dy--;
						break;
					case 0x60:
						dx--;
						dy--;
						break;
					case 0x80:
						dx--;
						break;
					case 0xa0:
						dx--;
						dy++;
						break;
					case 0xc0:
						dy++;
						break;
					case 0xe0:
						dx++;
						dy++;
						break;
				}
				
				tgui->accel.y++;
			}
		}
		break;
	}
}

static void
tgui_accel_out(uint16_t addr, uint8_t val, void *p)
{
	tgui_t *tgui = (tgui_t *)p;

	switch (addr)
	{
		case 0x2122:
		tgui->accel.ger22 = (tgui->accel.ger22 & 0xff00) | val;
		switch (val & 0xff) {
			case 4:
			case 8:
			tgui->accel.bpp = 0;
			break;
			
			case 9:
			tgui->accel.bpp = 1;
			break;
			
			case 13:
			case 14:
			switch (tgui->svga.bpp) {
				case 15:
				case 16:
				tgui->accel.bpp = 1;
				break;
				
				case 24:
				tgui->accel.bpp = 0;
				break;
				
				case 32:
				tgui->accel.bpp = 3;
				break;
			}
			break;
		}
		break;

		case 0x2123:
		tgui->accel.ger22 = (tgui->accel.ger22 & 0xff) | (val << 8);
		break;

		case 0x2124: /*Command*/
		tgui->accel.command = val;
		tgui_accel_command(-1, 0, tgui);
		break;
		
		case 0x2127: /*ROP*/
		tgui->accel.rop = val;
		tgui->accel.use_src = (val & 0x33) ^ ((val >> 2) & 0x33);
		break;
		
		case 0x2128: /*Flags*/
		tgui->accel.flags = (tgui->accel.flags & 0xffffff00) | val;
		break;
		case 0x2129: /*Flags*/
		tgui->accel.flags = (tgui->accel.flags & 0xffff00ff) | (val << 8);
		break;
		case 0x212a: /*Flags*/
		tgui->accel.flags = (tgui->accel.flags & 0xff00ffff) | (val << 16);
		break;		
		case 0x212b: /*Flags*/
		tgui->accel.flags = (tgui->accel.flags & 0x0000ffff) | (val << 24);
		break;
		
		case 0x212c: /*Foreground colour*/
		case 0x2178:
		tgui->accel.fg_col = (tgui->accel.fg_col & 0xffffff00) | val;
		break;
		case 0x212d: /*Foreground colour*/
		case 0x2179:
		tgui->accel.fg_col = (tgui->accel.fg_col & 0xffff00ff) | (val << 8);
		break;
		case 0x212e: /*Foreground colour*/
		case 0x217a:
		tgui->accel.fg_col = (tgui->accel.fg_col & 0xff00ffff) | (val << 16);
		break;
		case 0x212f: /*Foreground colour*/
		case 0x217b:
		tgui->accel.fg_col = (tgui->accel.fg_col & 0x00ffffff) | (val << 24);
		break;

		case 0x2130: /*Background colour*/
		case 0x217c:
		tgui->accel.bg_col = (tgui->accel.bg_col & 0xffffff00) | val;
		break;
		case 0x2131: /*Background colour*/
		case 0x217d:
		tgui->accel.bg_col = (tgui->accel.bg_col & 0xffff00ff) | (val << 8);
		break;
		case 0x2132: /*Background colour*/
		case 0x217e:
		tgui->accel.bg_col = (tgui->accel.bg_col & 0xff00ffff) | (val << 16);
		break;
		case 0x2133: /*Background colour*/
		case 0x217f:		
		tgui->accel.bg_col = (tgui->accel.bg_col & 0x00ffffff) | (val << 24);
		break;

		case 0x2134: /*Pattern location*/
		tgui->accel.patloc = (tgui->accel.patloc & 0xff00) | val;
		break;
		case 0x2135: /*Pattern location*/
		tgui->accel.patloc = (tgui->accel.patloc & 0xff) | (val << 8);
		break;

		case 0x2138: /*Dest X*/
		tgui->accel.dst_x = (tgui->accel.dst_x & 0xff00) | val;
		break;
		case 0x2139: /*Dest X*/
		tgui->accel.dst_x = (tgui->accel.dst_x & 0xff) | (val << 8);
		break;
		case 0x213a: /*Dest Y*/
		tgui->accel.dst_y = (tgui->accel.dst_y & 0xff00) | val;
		break;
		case 0x213b: /*Dest Y*/
		tgui->accel.dst_y = (tgui->accel.dst_y & 0xff) | (val << 8);
		break;

		case 0x213c: /*Src X*/
		tgui->accel.src_x = (tgui->accel.src_x & 0xff00) | val;
		break;
		case 0x213d: /*Src X*/
		tgui->accel.src_x = (tgui->accel.src_x & 0xff) | (val << 8);
		break;
		case 0x213e: /*Src Y*/
		tgui->accel.src_y = (tgui->accel.src_y & 0xff00) | val;
		break;
		case 0x213f: /*Src Y*/
		tgui->accel.src_y = (tgui->accel.src_y & 0xff) | (val << 8);
		break;

		case 0x2140: /*Size X*/
		tgui->accel.size_x = (tgui->accel.size_x & 0xff00) | val;
		break;
		case 0x2141: /*Size X*/
		tgui->accel.size_x = (tgui->accel.size_x & 0xff) | (val << 8);
		break;
		case 0x2142: /*Size Y*/
		tgui->accel.size_y = (tgui->accel.size_y & 0xff00) | val;
		tgui->accel.sv_size_y = (tgui->accel.sv_size_y & 0xff00) | val;
		break;
		case 0x2143: /*Size Y*/
		tgui->accel.size_y = (tgui->accel.size_y & 0xff) | (val << 8);
		tgui->accel.sv_size_y = (tgui->accel.sv_size_y & 0xff) | (val << 8);
		break;

		case 0x2144: /*Style*/
		tgui->accel.style = (tgui->accel.style & 0xffffff00) | val;
		break;
		case 0x2145: /*Style*/
		tgui->accel.style = (tgui->accel.style & 0xffff00ff) | (val << 8);
		break;
		case 0x2146: /*Style*/
		tgui->accel.style = (tgui->accel.style & 0xff00ffff) | (val << 16);
		break;
		case 0x2147: /*Style*/
		tgui->accel.style = (tgui->accel.style & 0x00ffffff) | (val << 24);
		break;

		case 0x2148: /*Clip Src X*/
		tgui->accel.src_x_clip = (tgui->accel.src_x_clip & 0xff00) | val;
		break;
		case 0x2149: /*Clip Src X*/
		tgui->accel.src_x_clip = (tgui->accel.src_x_clip & 0xff) | (val << 8);
		break;
		case 0x214a: /*Clip Src Y*/
		tgui->accel.src_y_clip = (tgui->accel.src_y_clip & 0xff00) | val;
		break;
		case 0x214b: /*Clip Src Y*/
		tgui->accel.src_y_clip = (tgui->accel.src_y_clip & 0xff) | (val << 8);
		break;

		case 0x214c: /*Clip Dest X*/
		tgui->accel.dst_x_clip = (tgui->accel.dst_x_clip & 0xff00) | val;
		break;
		case 0x214d: /*Clip Dest X*/
		tgui->accel.dst_x_clip = (tgui->accel.dst_x_clip & 0xff) | (val << 8);
		break;
		case 0x214e: /*Clip Dest Y*/
		tgui->accel.dst_y_clip = (tgui->accel.dst_y_clip & 0xff00) | val;
		break;
		case 0x214f: /*Clip Dest Y*/
		tgui->accel.dst_y_clip = (tgui->accel.dst_y_clip & 0xff) | (val << 8);
		break;

		case 0x2168: /*CKey*/
		tgui->accel.ckey = (tgui->accel.ckey & 0xffffff00) | val;
		break;
		case 0x2169: /*CKey*/
		tgui->accel.ckey = (tgui->accel.ckey & 0xffff00ff) | (val << 8);
		break;
		case 0x216a: /*CKey*/
		tgui->accel.ckey = (tgui->accel.ckey & 0xff00ffff) | (val << 16);
		break;
		case 0x216b: /*CKey*/
		tgui->accel.ckey = (tgui->accel.ckey & 0x00ffffff) | (val << 24);
		break;

		case 0x2180: case 0x2181: case 0x2182: case 0x2183:
		case 0x2184: case 0x2185: case 0x2186: case 0x2187:
		case 0x2188: case 0x2189: case 0x218a: case 0x218b:
		case 0x218c: case 0x218d: case 0x218e: case 0x218f:
		case 0x2190: case 0x2191: case 0x2192: case 0x2193:
		case 0x2194: case 0x2195: case 0x2196: case 0x2197:
		case 0x2198: case 0x2199: case 0x219a: case 0x219b:
		case 0x219c: case 0x219d: case 0x219e: case 0x219f:
		case 0x21a0: case 0x21a1: case 0x21a2: case 0x21a3:
		case 0x21a4: case 0x21a5: case 0x21a6: case 0x21a7:
		case 0x21a8: case 0x21a9: case 0x21aa: case 0x21ab:
		case 0x21ac: case 0x21ad: case 0x21ae: case 0x21af:
		case 0x21b0: case 0x21b1: case 0x21b2: case 0x21b3:
		case 0x21b4: case 0x21b5: case 0x21b6: case 0x21b7:
		case 0x21b8: case 0x21b9: case 0x21ba: case 0x21bb:
		case 0x21bc: case 0x21bd: case 0x21be: case 0x21bf:
		case 0x21c0: case 0x21c1: case 0x21c2: case 0x21c3:
		case 0x21c4: case 0x21c5: case 0x21c6: case 0x21c7:
		case 0x21c8: case 0x21c9: case 0x21ca: case 0x21cb:
		case 0x21cc: case 0x21cd: case 0x21ce: case 0x21cf:
		case 0x21d0: case 0x21d1: case 0x21d2: case 0x21d3:
		case 0x21d4: case 0x21d5: case 0x21d6: case 0x21d7:
		case 0x21d8: case 0x21d9: case 0x21da: case 0x21db:
		case 0x21dc: case 0x21dd: case 0x21de: case 0x21df:
		case 0x21e0: case 0x21e1: case 0x21e2: case 0x21e3:
		case 0x21e4: case 0x21e5: case 0x21e6: case 0x21e7:
		case 0x21e8: case 0x21e9: case 0x21ea: case 0x21eb:
		case 0x21ec: case 0x21ed: case 0x21ee: case 0x21ef:
		case 0x21f0: case 0x21f1: case 0x21f2: case 0x21f3:
		case 0x21f4: case 0x21f5: case 0x21f6: case 0x21f7:
		case 0x21f8: case 0x21f9: case 0x21fa: case 0x21fb:
		case 0x21fc: case 0x21fd: case 0x21fe: case 0x21ff:
		tgui->accel.pattern[addr & 0x7f] = val;
		break;
	}
}

static void
tgui_accel_out_w(uint16_t addr, uint16_t val, void *p)
{
	tgui_t *tgui = (tgui_t *)p;
	tgui_accel_out(addr, val, tgui);
	tgui_accel_out(addr + 1, val >> 8, tgui);
}

static void 
tgui_accel_out_l(uint16_t addr, uint32_t val, void *p)
{
	tgui_t *tgui = (tgui_t *)p;
		
	switch (addr) {
		case 0x2124: /*Long version of Command and ROP together*/
		tgui->accel.command = val & 0xff;
		tgui->accel.rop = val >> 24;
		tgui->accel.use_src = (tgui->accel.rop & 0x33) ^ ((tgui->accel.rop >> 2) & 0x33);
		tgui_accel_command(-1, 0, tgui);
		break;
		
		default:
		tgui_accel_out(addr, val, tgui);
		tgui_accel_out(addr + 1, val >> 8, tgui);
		tgui_accel_out(addr + 2, val >> 16, tgui);
		tgui_accel_out(addr + 3, val >> 24, tgui);
		break;
	}
}

static uint8_t
tgui_accel_in(uint16_t addr, void *p)
{
		tgui_t *tgui = (tgui_t *)p;

	switch (addr)
	{
		case 0x2120: /*Status*/
		return 0;
		
		case 0x2122:
		return tgui->accel.ger22 & 0xff;
		
		case 0x2123:
		return tgui->accel.ger22 >> 8;
		
		case 0x2127: /*ROP*/
		return tgui->accel.rop;
		
		case 0x2128: /*Flags*/
		return tgui->accel.flags & 0xff;
		case 0x2129: /*Flags*/
		return tgui->accel.flags >> 8;
		case 0x212a: /*Flags*/
		return tgui->accel.flags >> 16;
		case 0x212b:
		return tgui->accel.flags >> 24;
		
		case 0x212c: /*Foreground colour*/
		case 0x2178:
		return tgui->accel.fg_col & 0xff;
		case 0x212d: /*Foreground colour*/
		case 0x2179:
		return tgui->accel.fg_col >> 8;
		case 0x212e: /*Foreground colour*/
		case 0x217a:
		return tgui->accel.fg_col >> 16;
		case 0x212f: /*Foreground colour*/
		case 0x217b:
		return tgui->accel.fg_col >> 24;

		case 0x2130: /*Background colour*/
		case 0x217c:
		return tgui->accel.bg_col & 0xff;
		case 0x2131: /*Background colour*/
		case 0x217d:
		return tgui->accel.bg_col >> 8;
		case 0x2132: /*Background colour*/
		case 0x217e:
		return tgui->accel.bg_col >> 16;
		case 0x2133: /*Background colour*/
		case 0x217f:
		return tgui->accel.bg_col >> 24;

		case 0x2134: /*Pattern location*/
		return tgui->accel.patloc & 0xff;
		case 0x2135: /*Pattern location*/
		return tgui->accel.patloc >> 8;

		case 0x2138: /*Dest X*/
		return tgui->accel.dst_x & 0xff;
		case 0x2139: /*Dest X*/
		return tgui->accel.dst_x >> 8;
		case 0x213a: /*Dest Y*/
		return tgui->accel.dst_y & 0xff;
		case 0x213b: /*Dest Y*/
		return tgui->accel.dst_y >> 8;

		case 0x213c: /*Src X*/
		return tgui->accel.src_x & 0xff;
		case 0x213d: /*Src X*/
		return tgui->accel.src_x >> 8;
		case 0x213e: /*Src Y*/
		return tgui->accel.src_y & 0xff;
		case 0x213f: /*Src Y*/
		return tgui->accel.src_y >> 8;

		case 0x2140: /*Size X*/
		return tgui->accel.size_x & 0xff;
		case 0x2141: /*Size X*/
		return tgui->accel.size_x >> 8;
		case 0x2142: /*Size Y*/
		return tgui->accel.size_y & 0xff;
		case 0x2143: /*Size Y*/
		return tgui->accel.size_y >> 8;

		case 0x2144: /*Style*/
		return tgui->accel.style & 0xff;
		case 0x2145: /*Style*/
		return tgui->accel.style >> 8;
		case 0x2146: /*Style*/
		return tgui->accel.style >> 16;
		case 0x2147: /*Style*/
		return tgui->accel.style >> 24;

		case 0x2148: /*Clip Src X*/
		return tgui->accel.src_x_clip & 0xff;
		case 0x2149: /*Clip Src X*/
		return tgui->accel.src_x_clip >> 8;
		case 0x214a: /*Clip Src Y*/
		return tgui->accel.src_y_clip & 0xff;
		case 0x214b: /*Clip Src Y*/
		return tgui->accel.src_y_clip >> 8;

		case 0x214c: /*Clip Dest X*/
		return tgui->accel.dst_x_clip & 0xff;
		case 0x214d: /*Clip Dest X*/
		return tgui->accel.dst_x_clip >> 8;
		case 0x214e: /*Clip Dest Y*/
		return tgui->accel.dst_y_clip & 0xff;
		case 0x214f: /*Clip Dest Y*/
		return tgui->accel.dst_y_clip >> 8;

		case 0x2168: /*CKey*/
		return tgui->accel.ckey & 0xff;
		case 0x2169: /*CKey*/
		return tgui->accel.ckey >> 8;
		case 0x216a: /*CKey*/
		return tgui->accel.ckey >> 16;
		case 0x216b: /*CKey*/
		return tgui->accel.ckey >> 24;

		case 0x2180: case 0x2181: case 0x2182: case 0x2183:
		case 0x2184: case 0x2185: case 0x2186: case 0x2187:
		case 0x2188: case 0x2189: case 0x218a: case 0x218b:
		case 0x218c: case 0x218d: case 0x218e: case 0x218f:
		case 0x2190: case 0x2191: case 0x2192: case 0x2193:
		case 0x2194: case 0x2195: case 0x2196: case 0x2197:
		case 0x2198: case 0x2199: case 0x219a: case 0x219b:
		case 0x219c: case 0x219d: case 0x219e: case 0x219f:
		case 0x21a0: case 0x21a1: case 0x21a2: case 0x21a3:
		case 0x21a4: case 0x21a5: case 0x21a6: case 0x21a7:
		case 0x21a8: case 0x21a9: case 0x21aa: case 0x21ab:
		case 0x21ac: case 0x21ad: case 0x21ae: case 0x21af:
		case 0x21b0: case 0x21b1: case 0x21b2: case 0x21b3:
		case 0x21b4: case 0x21b5: case 0x21b6: case 0x21b7:
		case 0x21b8: case 0x21b9: case 0x21ba: case 0x21bb:
		case 0x21bc: case 0x21bd: case 0x21be: case 0x21bf:
		case 0x21c0: case 0x21c1: case 0x21c2: case 0x21c3:
		case 0x21c4: case 0x21c5: case 0x21c6: case 0x21c7:
		case 0x21c8: case 0x21c9: case 0x21ca: case 0x21cb:
		case 0x21cc: case 0x21cd: case 0x21ce: case 0x21cf:
		case 0x21d0: case 0x21d1: case 0x21d2: case 0x21d3:
		case 0x21d4: case 0x21d5: case 0x21d6: case 0x21d7:
		case 0x21d8: case 0x21d9: case 0x21da: case 0x21db:
		case 0x21dc: case 0x21dd: case 0x21de: case 0x21df:
		case 0x21e0: case 0x21e1: case 0x21e2: case 0x21e3:
		case 0x21e4: case 0x21e5: case 0x21e6: case 0x21e7:
		case 0x21e8: case 0x21e9: case 0x21ea: case 0x21eb:
		case 0x21ec: case 0x21ed: case 0x21ee: case 0x21ef:
		case 0x21f0: case 0x21f1: case 0x21f2: case 0x21f3:
		case 0x21f4: case 0x21f5: case 0x21f6: case 0x21f7:
		case 0x21f8: case 0x21f9: case 0x21fa: case 0x21fb:
		case 0x21fc: case 0x21fd: case 0x21fe: case 0x21ff:
		return tgui->accel.pattern[addr & 0x7f];
	}
	return 0;
}

static uint16_t
tgui_accel_in_w(uint16_t addr, void *p)
{
        tgui_t *tgui = (tgui_t *)p;
	return tgui_accel_in(addr, tgui) | (tgui_accel_in(addr + 1, tgui) << 8);
}

static uint32_t
tgui_accel_in_l(uint16_t addr, void *p)
{
        tgui_t *tgui = (tgui_t *)p;
	return tgui_accel_in_w(addr, tgui) | (tgui_accel_in_w(addr + 2, tgui) << 16);
}


static void
tgui_accel_write(uint32_t addr, uint8_t val, void *p)
{
	tgui_t *tgui = (tgui_t *)p;
	svga_t *svga = &tgui->svga;

	if ((svga->crtc[0x36] & 0x03) == 0x02) {
		if ((addr & ~0xff) != 0xbff00)
			return;
	} else if ((svga->crtc[0x36] & 0x03) == 0x01) {
		if ((addr & ~0xff) != 0xb7f00)
			return;
	}

	switch (addr & 0xff)
	{
		case 0x22:
		tgui->accel.ger22 = (tgui->accel.ger22 & 0xff00) | val;
		switch (val & 0xff) {
			case 4:
			case 8:
			tgui->accel.bpp = 0;
			break;
			
			case 9:
			tgui->accel.bpp = 1;
			break;
			
			case 13:
			case 14:
			switch (tgui->svga.bpp) {
				case 15:
				case 16:
				tgui->accel.bpp = 1;
				break;
				
				case 24:
				tgui->accel.bpp = 0;
				break;
				
				case 32:
				tgui->accel.bpp = 3;
				break;
			}
			break;
		}
		break;

		case 0x23:
		tgui->accel.ger22 = (tgui->accel.ger22 & 0xff) | (val << 8);
		break;

		case 0x24: /*Command*/
		tgui->accel.command = val;
		tgui_accel_command(-1, 0, tgui);
		break;
		
		case 0x27: /*ROP*/
		tgui->accel.rop = val;
		tgui->accel.use_src = (val & 0x33) ^ ((val >> 2) & 0x33);
		break;
		
		case 0x28: /*Flags*/
		tgui->accel.flags = (tgui->accel.flags & 0xffffff00) | val;
		break;
		case 0x29: /*Flags*/
		tgui->accel.flags = (tgui->accel.flags & 0xffff00ff) | (val << 8);
		break;
		case 0x2a: /*Flags*/
		tgui->accel.flags = (tgui->accel.flags & 0xff00ffff) | (val << 16);
		break;		
		case 0x2b: /*Flags*/
		tgui->accel.flags = (tgui->accel.flags & 0x0000ffff) | (val << 24);
		break;
		
		case 0x2c: /*Foreground colour*/
		case 0x78:
		tgui->accel.fg_col = (tgui->accel.fg_col & 0xffffff00) | val;
		break;
		case 0x2d: /*Foreground colour*/
		case 0x79:
		tgui->accel.fg_col = (tgui->accel.fg_col & 0xffff00ff) | (val << 8);
		break;
		case 0x2e: /*Foreground colour*/
		case 0x7a:
		tgui->accel.fg_col = (tgui->accel.fg_col & 0xff00ffff) | (val << 16);
		break;
		case 0x2f: /*Foreground colour*/
		case 0x7b:
		tgui->accel.fg_col = (tgui->accel.fg_col & 0x00ffffff) | (val << 24);
		break;

		case 0x30: /*Background colour*/
		case 0x7c:
		tgui->accel.bg_col = (tgui->accel.bg_col & 0xffffff00) | val;
		break;
		case 0x31: /*Background colour*/
		case 0x7d:
		tgui->accel.bg_col = (tgui->accel.bg_col & 0xffff00ff) | (val << 8);
		break;
		case 0x32: /*Background colour*/
		case 0x7e:
		tgui->accel.bg_col = (tgui->accel.bg_col & 0xff00ffff) | (val << 16);
		break;
		case 0x33: /*Background colour*/
		case 0x7f:		
		tgui->accel.bg_col = (tgui->accel.bg_col & 0x00ffffff) | (val << 24);
		break;

		case 0x34: /*Pattern location*/
		tgui->accel.patloc = (tgui->accel.patloc & 0xff00) | val;
		break;
		case 0x35: /*Pattern location*/
		tgui->accel.patloc = (tgui->accel.patloc & 0xff) | (val << 8);
		break;

		case 0x38: /*Dest X*/
		tgui->accel.dst_x = (tgui->accel.dst_x & 0xff00) | val;
		break;
		case 0x39: /*Dest X*/
		tgui->accel.dst_x = (tgui->accel.dst_x & 0xff) | (val << 8);
		break;
		case 0x3a: /*Dest Y*/
		tgui->accel.dst_y = (tgui->accel.dst_y & 0xff00) | val;
		break;
		case 0x3b: /*Dest Y*/
		tgui->accel.dst_y = (tgui->accel.dst_y & 0xff) | (val << 8);
		break;

		case 0x3c: /*Src X*/
		tgui->accel.src_x = (tgui->accel.src_x & 0xff00) | val;
		break;
		case 0x3d: /*Src X*/
		tgui->accel.src_x = (tgui->accel.src_x & 0xff) | (val << 8);
		break;
		case 0x3e: /*Src Y*/
		tgui->accel.src_y = (tgui->accel.src_y & 0xff00) | val;
		break;
		case 0x3f: /*Src Y*/
		tgui->accel.src_y = (tgui->accel.src_y & 0xff) | (val << 8);
		break;

		case 0x40: /*Size X*/
		tgui->accel.size_x = (tgui->accel.size_x & 0xff00) | val;
		break;
		case 0x41: /*Size X*/
		tgui->accel.size_x = (tgui->accel.size_x & 0xff) | (val << 8);
		break;
		case 0x42: /*Size Y*/
		tgui->accel.size_y = (tgui->accel.size_y & 0xff00) | val;
		tgui->accel.sv_size_y = (tgui->accel.sv_size_y & 0xff00) | val;
		break;
		case 0x43: /*Size Y*/
		tgui->accel.size_y = (tgui->accel.size_y & 0xff) | (val << 8);
		tgui->accel.sv_size_y = (tgui->accel.sv_size_y & 0xff) | (val << 8);
		break;

		case 0x44: /*Style*/
		tgui->accel.style = (tgui->accel.style & 0xffffff00) | val;
		break;
		case 0x45: /*Style*/
		tgui->accel.style = (tgui->accel.style & 0xffff00ff) | (val << 8);
		break;
		case 0x46: /*Style*/
		tgui->accel.style = (tgui->accel.style & 0xff00ffff) | (val << 16);
		break;
		case 0x47: /*Style*/
		tgui->accel.style = (tgui->accel.style & 0x00ffffff) | (val << 24);
		break;

		case 0x48: /*Clip Src X*/
		tgui->accel.src_x_clip = (tgui->accel.src_x_clip & 0xff00) | val;
		break;
		case 0x49: /*Clip Src X*/
		tgui->accel.src_x_clip = (tgui->accel.src_x_clip & 0xff) | (val << 8);
		break;
		case 0x4a: /*Clip Src Y*/
		tgui->accel.src_y_clip = (tgui->accel.src_y_clip & 0xff00) | val;
		break;
		case 0x4b: /*Clip Src Y*/
		tgui->accel.src_y_clip = (tgui->accel.src_y_clip & 0xff) | (val << 8);
		break;

		case 0x4c: /*Clip Dest X*/
		tgui->accel.dst_x_clip = (tgui->accel.dst_x_clip & 0xff00) | val;
		break;
		case 0x4d: /*Clip Dest X*/
		tgui->accel.dst_x_clip = (tgui->accel.dst_x_clip & 0xff) | (val << 8);
		break;
		case 0x4e: /*Clip Dest Y*/
		tgui->accel.dst_y_clip = (tgui->accel.dst_y_clip & 0xff00) | val;
		break;
		case 0x4f: /*Clip Dest Y*/
		tgui->accel.dst_y_clip = (tgui->accel.dst_y_clip & 0xff) | (val << 8);
		break;

		case 0x68: /*CKey*/
		tgui->accel.ckey = (tgui->accel.ckey & 0xffffff00) | val;
		break;
		case 0x69: /*CKey*/
		tgui->accel.ckey = (tgui->accel.ckey & 0xffff00ff) | (val << 8);
		break;
		case 0x6a: /*CKey*/
		tgui->accel.ckey = (tgui->accel.ckey & 0xff00ffff) | (val << 16);
		break;
		case 0x6b: /*CKey*/
		tgui->accel.ckey = (tgui->accel.ckey & 0x00ffffff) | (val << 24);
		break;

		case 0x80: case 0x81: case 0x82: case 0x83:
		case 0x84: case 0x85: case 0x86: case 0x87:
		case 0x88: case 0x89: case 0x8a: case 0x8b:
		case 0x8c: case 0x8d: case 0x8e: case 0x8f:
		case 0x90: case 0x91: case 0x92: case 0x93:
		case 0x94: case 0x95: case 0x96: case 0x97:
		case 0x98: case 0x99: case 0x9a: case 0x9b:
		case 0x9c: case 0x9d: case 0x9e: case 0x9f:
		case 0xa0: case 0xa1: case 0xa2: case 0xa3:
		case 0xa4: case 0xa5: case 0xa6: case 0xa7:
		case 0xa8: case 0xa9: case 0xaa: case 0xab:
		case 0xac: case 0xad: case 0xae: case 0xaf:
		case 0xb0: case 0xb1: case 0xb2: case 0xb3:
		case 0xb4: case 0xb5: case 0xb6: case 0xb7:
		case 0xb8: case 0xb9: case 0xba: case 0xbb:
		case 0xbc: case 0xbd: case 0xbe: case 0xbf:
		case 0xc0: case 0xc1: case 0xc2: case 0xc3:
		case 0xc4: case 0xc5: case 0xc6: case 0xc7:
		case 0xc8: case 0xc9: case 0xca: case 0xcb:
		case 0xcc: case 0xcd: case 0xce: case 0xcf:
		case 0xd0: case 0xd1: case 0xd2: case 0xd3:
		case 0xd4: case 0xd5: case 0xd6: case 0xd7:
		case 0xd8: case 0xd9: case 0xda: case 0xdb:
		case 0xdc: case 0xdd: case 0xde: case 0xdf:
		case 0xe0: case 0xe1: case 0xe2: case 0xe3:
		case 0xe4: case 0xe5: case 0xe6: case 0xe7:
		case 0xe8: case 0xe9: case 0xea: case 0xeb:
		case 0xec: case 0xed: case 0xee: case 0xef:
		case 0xf0: case 0xf1: case 0xf2: case 0xf3:
		case 0xf4: case 0xf5: case 0xf6: case 0xf7:
		case 0xf8: case 0xf9: case 0xfa: case 0xfb:
		case 0xfc: case 0xfd: case 0xfe: case 0xff:
		tgui->accel.pattern[addr & 0x7f] = val;
		break;
	}
}

static void
tgui_accel_write_w(uint32_t addr, uint16_t val, void *p)
{
	tgui_t *tgui = (tgui_t *)p;

	tgui_accel_write(addr, val, tgui);
	tgui_accel_write(addr + 1, val >> 8, tgui);
}

static void
tgui_accel_write_l(uint32_t addr, uint32_t val, void *p)
{
    tgui_t *tgui = (tgui_t *)p;
	svga_t *svga = &tgui->svga;

	switch (addr & 0xff) {
		case 0x24: /*Long version of Command and ROP together*/
		if ((svga->crtc[0x36] & 0x03) == 0x02) {
			if ((addr & ~0xff) != 0xbff00)
				return;
		} else if ((svga->crtc[0x36] & 0x03) == 0x01) {	
			if ((addr & ~0xff) != 0xb7f00)
				return;
		}
		tgui->accel.command = val & 0xff;
		tgui->accel.rop = val >> 24;
		tgui->accel.use_src = ((val >> 24) & 0x33) ^ (((val >> 24) >> 2) & 0x33);
		tgui_accel_command(-1, 0, tgui);
		break;
		
		default:
		tgui_accel_write_w(addr, val, tgui);
		tgui_accel_write_w(addr + 2, val >> 16, tgui);
		break;
	}
}

static uint8_t
tgui_accel_read(uint32_t addr, void *p)
{
	tgui_t *tgui = (tgui_t *)p;
	svga_t *svga = &tgui->svga;	

	if ((svga->crtc[0x36] & 0x03) == 0x02) {
		if ((addr & ~0xff) != 0xbff00)
			return 0xff;
	} else if ((svga->crtc[0x36] & 0x03) == 0x01) {
		if ((addr & ~0xff) != 0xb7f00)
			return 0xff;
	}
	
	switch (addr & 0xff)
	{
		case 0x20: /*Status*/
		return 0;
		
		case 0x22:
		return tgui->accel.ger22 & 0xff;
		
		case 0x23:
		return tgui->accel.ger22 >> 8;	
		
		case 0x27: /*ROP*/
		return tgui->accel.rop;
		
		case 0x28: /*Flags*/
		return tgui->accel.flags & 0xff;
		case 0x29: /*Flags*/
		return tgui->accel.flags >> 8;
		case 0x2a: /*Flags*/
		return tgui->accel.flags >> 16;
		case 0x2b:
		return tgui->accel.flags >> 24;
		
		case 0x2c: /*Foreground colour*/
		case 0x78:
		return tgui->accel.fg_col & 0xff;
		case 0x2d: /*Foreground colour*/
		case 0x79:
		return tgui->accel.fg_col >> 8;
		case 0x2e: /*Foreground colour*/
		case 0x7a:
		return tgui->accel.fg_col >> 16;
		case 0x2f: /*Foreground colour*/
		case 0x7b:
		return tgui->accel.fg_col >> 24;

		case 0x30: /*Background colour*/
		case 0x7c:
		return tgui->accel.bg_col & 0xff;
		case 0x31: /*Background colour*/
		case 0x7d:
		return tgui->accel.bg_col >> 8;
		case 0x32: /*Background colour*/
		case 0x7e:
		return tgui->accel.bg_col >> 16;
		case 0x33: /*Background colour*/
		case 0x7f:
		return tgui->accel.bg_col >> 24;

		case 0x34: /*Pattern location*/
		return tgui->accel.patloc & 0xff;
		case 0x35: /*Pattern location*/
		return tgui->accel.patloc >> 8;

		case 0x38: /*Dest X*/
		return tgui->accel.dst_x & 0xff;
		case 0x39: /*Dest X*/
		return tgui->accel.dst_x >> 8;
		case 0x3a: /*Dest Y*/
		return tgui->accel.dst_y & 0xff;
		case 0x3b: /*Dest Y*/
		return tgui->accel.dst_y >> 8;

		case 0x3c: /*Src X*/
		return tgui->accel.src_x & 0xff;
		case 0x3d: /*Src X*/
		return tgui->accel.src_x >> 8;
		case 0x3e: /*Src Y*/
		return tgui->accel.src_y & 0xff;
		case 0x3f: /*Src Y*/
		return tgui->accel.src_y >> 8;

		case 0x40: /*Size X*/
		return tgui->accel.size_x & 0xff;
		case 0x41: /*Size X*/
		return tgui->accel.size_x >> 8;
		case 0x42: /*Size Y*/
		return tgui->accel.size_y & 0xff;
		case 0x43: /*Size Y*/
		return tgui->accel.size_y >> 8;

		case 0x44: /*Style*/
		return tgui->accel.style & 0xff;
		case 0x45: /*Style*/
		return tgui->accel.style >> 8;
		case 0x46: /*Style*/
		return tgui->accel.style >> 16;
		case 0x47: /*Style*/
		return tgui->accel.style >> 24;

		case 0x48: /*Clip Src X*/
		return tgui->accel.src_x_clip & 0xff;
		case 0x49: /*Clip Src X*/
		return tgui->accel.src_x_clip >> 8;
		case 0x4a: /*Clip Src Y*/
		return tgui->accel.src_y_clip & 0xff;
		case 0x4b: /*Clip Src Y*/
		return tgui->accel.src_y_clip >> 8;

		case 0x4c: /*Clip Dest X*/
		return tgui->accel.dst_x_clip & 0xff;
		case 0x4d: /*Clip Dest X*/
		return tgui->accel.dst_x_clip >> 8;
		case 0x4e: /*Clip Dest Y*/
		return tgui->accel.dst_y_clip & 0xff;
		case 0x4f: /*Clip Dest Y*/
		return tgui->accel.dst_y_clip >> 8;

		case 0x68: /*CKey*/
		return tgui->accel.ckey & 0xff;
		case 0x69: /*CKey*/
		return tgui->accel.ckey >> 8;
		case 0x6a: /*CKey*/
		return tgui->accel.ckey >> 16;
		case 0x6b: /*CKey*/
		return tgui->accel.ckey >> 24;

		case 0x80: case 0x81: case 0x82: case 0x83:
		case 0x84: case 0x85: case 0x86: case 0x87:
		case 0x88: case 0x89: case 0x8a: case 0x8b:
		case 0x8c: case 0x8d: case 0x8e: case 0x8f:
		case 0x90: case 0x91: case 0x92: case 0x93:
		case 0x94: case 0x95: case 0x96: case 0x97:
		case 0x98: case 0x99: case 0x9a: case 0x9b:
		case 0x9c: case 0x9d: case 0x9e: case 0x9f:
		case 0xa0: case 0xa1: case 0xa2: case 0xa3:
		case 0xa4: case 0xa5: case 0xa6: case 0xa7:
		case 0xa8: case 0xa9: case 0xaa: case 0xab:
		case 0xac: case 0xad: case 0xae: case 0xaf:
		case 0xb0: case 0xb1: case 0xb2: case 0xb3:
		case 0xb4: case 0xb5: case 0xb6: case 0xb7:
		case 0xb8: case 0xb9: case 0xba: case 0xbb:
		case 0xbc: case 0xbd: case 0xbe: case 0xbf:
		case 0xc0: case 0xc1: case 0xc2: case 0xc3:
		case 0xc4: case 0xc5: case 0xc6: case 0xc7:
		case 0xc8: case 0xc9: case 0xca: case 0xcb:
		case 0xcc: case 0xcd: case 0xce: case 0xcf:
		case 0xd0: case 0xd1: case 0xd2: case 0xd3:
		case 0xd4: case 0xd5: case 0xd6: case 0xd7:
		case 0xd8: case 0xd9: case 0xda: case 0xdb:
		case 0xdc: case 0xdd: case 0xde: case 0xdf:
		case 0xe0: case 0xe1: case 0xe2: case 0xe3:
		case 0xe4: case 0xe5: case 0xe6: case 0xe7:
		case 0xe8: case 0xe9: case 0xea: case 0xeb:
		case 0xec: case 0xed: case 0xee: case 0xef:
		case 0xf0: case 0xf1: case 0xf2: case 0xf3:
		case 0xf4: case 0xf5: case 0xf6: case 0xf7:
		case 0xf8: case 0xf9: case 0xfa: case 0xfb:
		case 0xfc: case 0xfd: case 0xfe: case 0xff:
		return tgui->accel.pattern[addr & 0x7f];
	}
	return 0xff;
}

static uint16_t
tgui_accel_read_w(uint32_t addr, void *p)
{
        tgui_t *tgui = (tgui_t *)p;
	return tgui_accel_read(addr, tgui) | (tgui_accel_read(addr + 1, tgui) << 8);
}

static uint32_t
tgui_accel_read_l(uint32_t addr, void *p)
{
        tgui_t *tgui = (tgui_t *)p;
	return tgui_accel_read_w(addr, tgui) | (tgui_accel_read_w(addr + 2, tgui) << 16);
}

static void 
tgui_accel_write_fb_b(uint32_t addr, uint8_t val, void *p)
{
        svga_t *svga = (svga_t *)p;
        tgui_t *tgui = (tgui_t *)svga->p;

        if (tgui->write_blitter) {
        	tgui_accel_command(8, val << 24, tgui);
        } else
			svga_write_linear(addr, val, svga);
}

static void
tgui_accel_write_fb_w(uint32_t addr, uint16_t val, void *p)
{
        svga_t *svga = (svga_t *)p;
        tgui_t *tgui = (tgui_t *)svga->p;

        if (tgui->write_blitter)
        	tgui_accel_command(16, (((val & 0xff00) >> 8) | ((val & 0x00ff) << 8)) << 16, tgui);
        else
			svga_writew_linear(addr, val, svga);
}

static void
tgui_accel_write_fb_l(uint32_t addr, uint32_t val, void *p)
{
        svga_t *svga = (svga_t *)p;
        tgui_t *tgui = (tgui_t *)svga->p;

        if (tgui->write_blitter)
        	tgui_accel_command(32, ((val & 0xff000000) >> 24) | ((val & 0x00ff0000) >> 8) | ((val & 0x0000ff00) << 8) | ((val & 0x000000ff) << 24), tgui);
        else
			svga_writel_linear(addr, val, svga);
}

static void
tgui_mmio_write(uint32_t addr, uint8_t val, void *p)
{
	tgui_t *tgui = (tgui_t *)p;
	svga_t *svga = &tgui->svga;
	
	addr &= 0x0000ffff;

    if (((svga->crtc[0x36] & 0x03) == 0x00) && (addr >= 0x2100 && addr <= 0x21ff))
		tgui_accel_out(addr, val, p);
	else if (((svga->crtc[0x36] & 0x03) > 0x00) && (addr <= 0xff)) 
		tgui_accel_write(addr, val, p);
	else
		tgui_out(addr, val, p);
}


static void
tgui_mmio_write_w(uint32_t addr, uint16_t val, void *p)
{
	tgui_t *tgui = (tgui_t *)p;
	svga_t *svga = &tgui->svga;	
	
	addr &= 0x0000ffff;
	
    if (((svga->crtc[0x36] & 0x03) == 0x00) && (addr >= 0x2100 && addr <= 0x21ff))
		tgui_accel_out_w(addr, val, p);
	else if (((svga->crtc[0x36] & 0x03) > 0x00) && (addr <= 0xff)) 
		tgui_accel_write_w(addr, val, p);
	else {
		tgui_out(addr, val & 0xff, p);
		tgui_out(addr + 1, val >> 8, p);
	}
}


static void
tgui_mmio_write_l(uint32_t addr, uint32_t val, void *p)
{
	tgui_t *tgui = (tgui_t *)p;
	svga_t *svga = &tgui->svga;	
	
	addr &= 0x0000ffff;

    if (((svga->crtc[0x36] & 0x03) == 0x00) && (addr >= 0x2100 && addr <= 0x21ff))
		tgui_accel_out_l(addr, val, p);
	else if (((svga->crtc[0x36] & 0x03) > 0x00) && (addr <= 0xff)) 
		tgui_accel_write_l(addr, val, p);
	else {
		tgui_out(addr, val & 0xff, p);
		tgui_out(addr + 1, val >> 8, p);
		tgui_out(addr + 2, val >> 16, p);
		tgui_out(addr + 3, val >> 24, p);
	}
}


static uint8_t
tgui_mmio_read(uint32_t addr, void *p)
{
	tgui_t *tgui = (tgui_t *)p;
	svga_t *svga = &tgui->svga;
	
    uint8_t ret = 0xff;

	addr &= 0x0000ffff;

    if (((svga->crtc[0x36] & 0x03) == 0x00) && (addr >= 0x2100 && addr <= 0x21ff))
		ret = tgui_accel_in(addr, p);
	else if (((svga->crtc[0x36] & 0x03) > 0x00) && (addr <= 0xff))
		ret = tgui_accel_read(addr, p);
	else
		ret = tgui_in(addr, p);

    return ret;
}


static uint16_t
tgui_mmio_read_w(uint32_t addr, void *p)
{
	tgui_t *tgui = (tgui_t *)p;
	svga_t *svga = &tgui->svga;
    uint16_t ret = 0xffff;

	addr &= 0x0000ffff;

    if (((svga->crtc[0x36] & 0x03) == 0x00) && (addr >= 0x2100 && addr <= 0x21ff))
		ret = tgui_accel_in_w(addr, p);
	else if (((svga->crtc[0x36] & 0x03) > 0x00) && (addr <= 0xff))
		ret = tgui_accel_read_w(addr, p);
	else
		ret = tgui_in(addr, p) | (tgui_in(addr + 1, p) << 8);

    return ret;
}


static uint32_t
tgui_mmio_read_l(uint32_t addr, void *p)
{
	tgui_t *tgui = (tgui_t *)p;
	svga_t *svga = &tgui->svga;	
    uint32_t ret = 0xffffffff;

	addr &= 0x0000ffff;

    if (((svga->crtc[0x36] & 0x03) == 0x00) && (addr >= 0x2100 && addr <= 0x21ff))
		ret = tgui_accel_in_l(addr, p);
	else if (((svga->crtc[0x36] & 0x03) > 0x00) && (addr <= 0xff))
		ret = tgui_accel_read_l(addr, p);
	else
		ret = tgui_in(addr, p) | (tgui_in(addr + 1, p) << 8) | (tgui_in(addr + 2, p) << 16) | (tgui_in(addr + 3, p) << 24);

    return ret;
}

static void *tgui_init(const device_t *info)
{
	const char *bios_fn;

        tgui_t *tgui = malloc(sizeof(tgui_t));
	svga_t *svga = &tgui->svga;
        memset(tgui, 0, sizeof(tgui_t));
        
        tgui->vram_size = device_get_config_int("memory") << 20;
        tgui->vram_mask = tgui->vram_size - 1;
        
        tgui->type = info->local & 0xff;

	tgui->pci = !!(info->flags & DEVICE_PCI);

	switch(tgui->type) {
		case TGUI_9400CXI:
			bios_fn = ROM_TGUI_9400CXI;
			break;
		case TGUI_9440:
			bios_fn = (info->local & ONBOARD) ? NULL : ROM_TGUI_9440;
			break;
		case TGUI_9660:
		case TGUI_9680:
			bios_fn = ROM_TGUI_96xx;
			break;
		default:
			free(tgui);
			return NULL;
	}

	tgui->has_bios = (bios_fn != NULL);

	if (tgui->has_bios)
		rom_init(&tgui->bios_rom, (char *) bios_fn, 0xc0000, 0x8000, 0x7fff, 0, MEM_MAPPING_EXTERNAL);

	if (tgui->pci)
		video_inform(VIDEO_FLAG_TYPE_SPECIAL, &timing_tgui_pci);
	else
		video_inform(VIDEO_FLAG_TYPE_SPECIAL, &timing_tgui_vlb);

        svga_init(info, svga, tgui, tgui->vram_size,
                   tgui_recalctimings,
                   tgui_in, tgui_out,
                   tgui_hwcursor_draw,
                   NULL);

        if (tgui->type == TGUI_9400CXI)
		svga->ramdac = device_add(&tkd8001_ramdac_device);

        mem_mapping_add(&tgui->linear_mapping, 0,       0,      svga_read_linear, svga_readw_linear, svga_readl_linear, tgui_accel_write_fb_b, tgui_accel_write_fb_w, tgui_accel_write_fb_l, NULL, MEM_MAPPING_EXTERNAL, svga);
        mem_mapping_add(&tgui->accel_mapping,  0, 		0, tgui_accel_read,  tgui_accel_read_w, tgui_accel_read_l, tgui_accel_write,  tgui_accel_write_w, tgui_accel_write_l, NULL, MEM_MAPPING_EXTERNAL,  tgui);
	if (tgui->type >= TGUI_9440)
		mem_mapping_add(&tgui->mmio_mapping,  0, 		0, tgui_mmio_read,  tgui_mmio_read_w, tgui_mmio_read_l, tgui_mmio_write,  tgui_mmio_write_w, tgui_mmio_write_l, NULL, MEM_MAPPING_EXTERNAL,  tgui);
        mem_mapping_disable(&tgui->accel_mapping);
	mem_mapping_disable(&tgui->mmio_mapping);

	tgui_set_io(tgui);

<<<<<<< HEAD
        if (tgui->pci && (tgui->type >= TGUI_9440))
		tgui->card = pci_add_card(PCI_ADD_VIDEO, tgui_pci_read, tgui_pci_write, tgui);

	tgui->pci_regs[PCI_REG_COMMAND] = 7;

	tgui->pci_regs[0x30] = 0x00;
	tgui->pci_regs[0x32] = 0x0c;
	tgui->pci_regs[0x33] = 0x00;

	tgui->i2c = i2c_gpio_init("ddc_tgui9440");
	tgui->ddc = ddc_init(i2c_gpio_get_bus(tgui->i2c));

	if (tgui->type >= TGUI_9440)
		svga->packed_chain4 = 1;
=======
        if (tgui->pci && (tgui->type >= TGUI_9440)) {
		if (tgui->has_bios)
			tgui->card = pci_add_card(PCI_ADD_VIDEO, tgui_pci_read, tgui_pci_write, tgui);
		else
			tgui->card = pci_add_card(PCI_ADD_VIDEO | PCI_ADD_STRICT, tgui_pci_read, tgui_pci_write, tgui);
	}

	tgui->pci_regs[PCI_REG_COMMAND] = 7;

	if (tgui->has_bios) {
		tgui->pci_regs[0x30] = 0x00;
		tgui->pci_regs[0x32] = 0x0c;
		tgui->pci_regs[0x33] = 0x00;
	}

	if (tgui->type >= TGUI_9440)
		svga->packed_chain4 = 1;

	if (tgui->type >= TGUI_9660) {
		tgui->i2c = i2c_gpio_init("ddc_tgui");
		tgui->ddc = ddc_init(i2c_gpio_get_bus(tgui->i2c));			
	}
>>>>>>> dc912436

        return tgui;
}

static int tgui9400cxi_available(void)
{
        return rom_present(ROM_TGUI_9400CXI);
}

static int tgui9440_available(void)
{
        return rom_present(ROM_TGUI_9440);
}

static int tgui96xx_available(void)
{
        return rom_present(ROM_TGUI_96xx);
}

void tgui_close(void *p)
{
        tgui_t *tgui = (tgui_t *)p;
        
        svga_close(&tgui->svga);

        ddc_close(tgui->ddc);
        i2c_gpio_close(tgui->i2c);

        free(tgui);
}

void tgui_speed_changed(void *p)
{
        tgui_t *tgui = (tgui_t *)p;
        
        svga_recalctimings(&tgui->svga);
}

void tgui_force_redraw(void *p)
{
        tgui_t *tgui = (tgui_t *)p;

        tgui->svga.fullchange = changeframecount;
}


static const device_config_t tgui9440_config[] =
{
        {
                .name = "memory",
                .description = "Memory size",
                .type = CONFIG_SELECTION,
                .selection =
                {
                        {
                                .description = "1 MB",
                                .value = 1
                        },
                        {
                                .description = "2 MB",
                                .value = 2
                        },
                        {
                                .description = ""
                        }
                },
                .default_int = 2
        },
        {
                .type = -1
        }
};

static const device_config_t tgui96xx_config[] =
{
        {
                .name = "memory",
                .description = "Memory size",
                .type = CONFIG_SELECTION,
                .selection =
                {
                        {
                                .description = "1 MB",
                                .value = 1
                        },
                        {
                                .description = "2 MB",
                                .value = 2
                        },
                        {
                                .description = "4 MB",
                                .value = 4
                        },
                        {
                                .description = ""
                        }
                },
                .default_int = 4
        },
        {
                .type = -1
        }
};

const device_t tgui9400cxi_device =
{
        "Trident TGUI 9400CXi",
        DEVICE_VLB,
        TGUI_9400CXI,
        tgui_init,
        tgui_close,
	NULL,
        { tgui9400cxi_available },
        tgui_speed_changed,
        tgui_force_redraw,
        tgui9440_config
};

const device_t tgui9440_vlb_device =
{
        "Trident TGUI 9440AGi VLB",
        DEVICE_VLB,
	TGUI_9440,
        tgui_init,
        tgui_close,
	NULL,
        { tgui9440_available },
        tgui_speed_changed,
        tgui_force_redraw,
        tgui9440_config
};

const device_t tgui9440_pci_device =
{
        "Trident TGUI 9440AGi PCI",
        DEVICE_PCI,
	TGUI_9440,
        tgui_init,
        tgui_close,
	NULL,
        { tgui9440_available },
        tgui_speed_changed,
        tgui_force_redraw,
        tgui9440_config
};

const device_t tgui9440_onboard_pci_device =
{
        "Trident TGUI 9440AGi On-Board PCI",
        DEVICE_PCI,
	TGUI_9440 | ONBOARD,
        tgui_init,
        tgui_close,
	NULL,
        { NULL },
        tgui_speed_changed,
        tgui_force_redraw,
        tgui9440_config
};

const device_t tgui9660_pci_device =
{
        "Trident TGUI 9660XGi PCI",
        DEVICE_PCI,
	TGUI_9660,
        tgui_init,
        tgui_close,
	NULL,
        { tgui96xx_available },
        tgui_speed_changed,
        tgui_force_redraw,
        tgui96xx_config
};

const device_t tgui9680_pci_device =
{
        "Trident TGUI 9680XGi PCI",
        DEVICE_PCI,
	TGUI_9680,
        tgui_init,
        tgui_close,
	NULL,
        { tgui96xx_available },
        tgui_speed_changed,
        tgui_force_redraw,
        tgui96xx_config
};<|MERGE_RESOLUTION|>--- conflicted
+++ resolved
@@ -3014,25 +3014,9 @@
 
 	tgui_set_io(tgui);
 
-<<<<<<< HEAD
-        if (tgui->pci && (tgui->type >= TGUI_9440))
-		tgui->card = pci_add_card(PCI_ADD_VIDEO, tgui_pci_read, tgui_pci_write, tgui);
-
-	tgui->pci_regs[PCI_REG_COMMAND] = 7;
-
-	tgui->pci_regs[0x30] = 0x00;
-	tgui->pci_regs[0x32] = 0x0c;
-	tgui->pci_regs[0x33] = 0x00;
-
-	tgui->i2c = i2c_gpio_init("ddc_tgui9440");
-	tgui->ddc = ddc_init(i2c_gpio_get_bus(tgui->i2c));
-
-	if (tgui->type >= TGUI_9440)
-		svga->packed_chain4 = 1;
-=======
         if (tgui->pci && (tgui->type >= TGUI_9440)) {
 		if (tgui->has_bios)
-			tgui->card = pci_add_card(PCI_ADD_VIDEO, tgui_pci_read, tgui_pci_write, tgui);
+		tgui->card = pci_add_card(PCI_ADD_VIDEO, tgui_pci_read, tgui_pci_write, tgui);
 		else
 			tgui->card = pci_add_card(PCI_ADD_VIDEO | PCI_ADD_STRICT, tgui_pci_read, tgui_pci_write, tgui);
 	}
@@ -3045,14 +3029,12 @@
 		tgui->pci_regs[0x33] = 0x00;
 	}
 
-	if (tgui->type >= TGUI_9440)
+	if (tgui->type >= TGUI_9440) {
 		svga->packed_chain4 = 1;
 
-	if (tgui->type >= TGUI_9660) {
 		tgui->i2c = i2c_gpio_init("ddc_tgui");
 		tgui->ddc = ddc_init(i2c_gpio_get_bus(tgui->i2c));			
 	}
->>>>>>> dc912436
 
         return tgui;
 }
