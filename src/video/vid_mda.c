/*
 * 86Box    A hypervisor and IBM PC system emulator that specializes in
 *          running old operating systems and software designed for IBM
 *          PC systems and compatibles from 1981 through fairly recent
 *          system designs based on the PCI bus.
 *
 *          This file is part of the 86Box distribution.
 *
 *          IBM Monochrome Display and Printer Adapter emulation.
 *
 *
 *
 * Authors: Sarah Walker, <https://pcem-emulator.co.uk/>
 *          Miran Grca, <mgrca8@gmail.com>
 *          Connor Hyde, <mario64crashed@gmail.com>
 *
 *          Copyright 2008-2019 Sarah Walker.
 *          Copyright 2016-2025 Miran Grca.
 *          Copyright 2025 starfrost / Connor Hyde
 */
#include <stdbool.h>
#include <stdio.h>
#include <stdint.h>
#include <string.h>
#include <stdlib.h>
#include <wchar.h>
#include <86box/86box.h>
#include <86box/io.h>
#include <86box/timer.h>
#include <86box/lpt.h>
#include <86box/pit.h>
#include <86box/mem.h>
#include <86box/rom.h>
#include <86box/device.h>
#include <86box/video.h>
#include <86box/vid_mda.h>
#include <86box/plat_unused.h>

// Enumerates MDA monitor types
enum mda_monitor_type_e {
    MDA_MONITOR_TYPE_DEFAULT = 0, // Default MDA monitor type.
    MDA_MONITOR_TYPE_GREEN   = 1, // Green phosphor
    MDA_MONITOR_TYPE_AMBER   = 2, // Amber phosphor
    MDA_MONITOR_TYPE_GRAY    = 3, // Gray phosphor
    MDA_MONITOR_TYPE_RGBI    = 4, // RGBI colour monitor with modified rev1 or rev0 MDA card for colour support
} mda_monitor_type;

// [attr][blink][fg]
static int mda_attr_to_color_table[256][2][2];

static video_timings_t timing_mda = { .type = VIDEO_ISA, .write_b = 8, .write_w = 16, .write_l = 32, .read_b = 8, .read_w = 16, .read_l = 32 };

void mda_recalctimings(mda_t *mda);

void
mda_out(uint16_t addr, uint8_t val, void *priv)
{
    mda_t *mda = (mda_t *) priv;

    if (addr < MDA_REGISTER_START
        || addr > MDA_REGISTER_CRT_STATUS) // Maintain old behaviour for printer registers, just in case
        return;

    switch (addr) {
        case MDA_REGISTER_MODE_CONTROL:
            mda->mode = val;
            return;
        default:
            break;
    }

    // addr & 1 == 1 = MDA_REGISTER_CRTC_DATA
    // otherwise       MDA_REGISTER_CRTC_INDEX
    if (addr & 1) {
        mda->crtc[mda->crtcreg] = val;
        if (mda->crtc[MDA_CRTC_CURSOR_START] == 6
            && mda->crtc[MDA_CRTC_CURSOR_END] == 7) /*Fix for Generic Turbo XT BIOS, which sets up cursor registers wrong*/
        {
            mda->crtc[MDA_CRTC_CURSOR_START] = 0xb;
            mda->crtc[MDA_CRTC_CURSOR_END]   = 0xc;
        }
        mda_recalctimings(mda);
    } else
        mda->crtcreg = val & 31;
}

uint8_t
mda_in(uint16_t addr, void *priv)
{
    const mda_t *mda = (mda_t *) priv;

    switch (addr) {
        case MDA_REGISTER_CRT_STATUS:
            return mda->status | 0xF0;
        default:
            if (addr < MDA_REGISTER_START
                || addr > MDA_REGISTER_CRT_STATUS) // Maintain old behaviour for printer registers, just in case
                return 0xFF;

            // MDA_REGISTER_CRTC_DATA
            if (addr & 1)
                return mda->crtc[mda->crtcreg];
            else
                return mda->crtcreg;

            break;
    }

    return 0xFF;
}

void
mda_write(uint32_t addr, uint8_t val, void *priv)
{
    mda_t *mda              = (mda_t *) priv;
    mda->vram[addr & 0xfff] = val;
}

uint8_t
mda_read(uint32_t addr, void *priv)
{
    const mda_t *mda = (mda_t *) priv;

    return mda->vram[addr & 0xfff];
}

void
mda_recalctimings(mda_t *mda)
{
    double _dispontime;
    double _dispofftime;
    double disptime;
    disptime     = mda->crtc[MDA_CRTC_HTOTAL] + 1;
    _dispontime  = mda->crtc[MDA_CRTC_HDISP];
    _dispofftime = disptime - _dispontime;
    _dispontime *= MDACONST;
    _dispofftime *= MDACONST;
    mda->dispontime  = (uint64_t) (_dispontime);
    mda->dispofftime = (uint64_t) (_dispofftime);
}

void
mda_poll(void *priv)
{
    mda_t   *mda        = (mda_t *) priv;
    uint16_t cursoraddr = (mda->crtc[MDA_CRTC_CURSOR_ADDR_LOW] | (mda->crtc[MDA_CRTC_CURSOR_ADDR_HIGH] << 8)) & 0x3fff;
    bool     drawcursor;
    int32_t  oldvc;
    uint8_t  chr;
    uint8_t  attr;
    int32_t  scanline_old;
    int32_t  blink;

    VIDEO_MONITOR_PROLOGUE()

    if (!mda->linepos) {
        timer_advance_u64(&mda->timer, mda->dispofftime);
        mda->status |= 1;
        mda->linepos = 1;
        scanline_old = mda->scanline;
        if ((mda->crtc[MDA_CRTC_INTERLACE] & 3) == 3)
            mda->scanline = (mda->scanline << 1) & 7;

        if (mda->dispon) {
            if (mda->displine < mda->firstline) {
                mda->firstline = mda->displine;
                video_wait_for_buffer();
            }
            mda->lastline = mda->displine;

            for (uint32_t x = 0; x < mda->crtc[MDA_CRTC_HDISP]; x++) {
                chr        = mda->vram[(mda->memaddr << 1) & 0xfff];
                attr       = mda->vram[((mda->memaddr << 1) + 1) & 0xfff];
                drawcursor = ((mda->memaddr == cursoraddr) && mda->cursorvisible && mda->cursoron);
                blink      = ((mda->blink & 16) && (mda->mode & MDA_MODE_BLINK) && (attr & 0x80) && !drawcursor);

                // Colours that will be used
                int32_t color_bg = 0, color_fg = 0;

                // If we are using an RGBI monitor allow colour
                if (mda->monitor_type == MDA_MONITOR_TYPE_RGBI
                    && !(mda->mode & MDA_MODE_BW)) {
                    color_bg = (attr >> 4) & 0x0F;
                    color_fg = (attr & 0x0F);

                    // turn off bright bg colours in blink mode
                    if ((mda->mode & MDA_MODE_BLINK)
                        && (color_bg & 0x8))
                        color_bg & ~(0x8);

                    // black-on-non black or white colours forced to white
                    // grey-on-colours forced to bright white

                    bool special_treatment = (color_bg != 0 && color_bg != 7);

                    if (color_fg == MDA_COLOR_GREY
                        && special_treatment)
                        color_fg = MDA_COLOR_BRIGHT_WHITE;

                    if (color_fg == 0
                        && special_treatment)
                        color_fg = MDA_COLOR_GREY;

                    // gray is black
                    if (color_fg == MDA_COLOR_GREY
                        && (color_bg == MDA_COLOR_GREY || color_bg == MDA_COLOR_BLACK))
                        color_fg = MDA_COLOR_BLACK;
                }

                if (mda->scanline == 12
                    && ((attr & 7) == 1)) { // underline
                    for (uint32_t column = 0; column < 9; column++) {
                        if (mda->monitor_type == MDA_MONITOR_TYPE_RGBI
                            && !(mda->mode & MDA_MODE_BW)) {
                            buffer32->line[mda->displine][(x * 9) + column] = CGAPAL_CGA_START + color_fg;
                        } else
                            buffer32->line[mda->displine][(x * 9) + column] = mda_attr_to_color_table[attr][blink][1];
                    }
                } else { // character
                    for (uint32_t column = 0; column < 8; column++) {
                        // bg=0, fg=1
                        bool is_fg = (fontdatm[chr + mda->fontbase][mda->scanline] & (1 << (column ^ 7))) ? 1 : 0;

                        uint32_t font_char = mda_attr_to_color_table[attr][blink][is_fg];

                        if (mda->monitor_type == MDA_MONITOR_TYPE_RGBI
                            && !(mda->mode & MDA_MODE_BW)) {
                            if (!is_fg)
                                font_char = CGAPAL_CGA_START + color_bg;
                            else
                                font_char = CGAPAL_CGA_START + color_fg;
                        }

                        buffer32->line[mda->displine][(x * 9) + column] = font_char;
                    }

                    // these characters (C0-DF) have their background extended to their 9th column
                    if ((chr & ~0x1f) == 0xc0) {
                        bool     is_fg        = fontdatm[chr + mda->fontbase][mda->scanline] & 1;
                        uint32_t final_result = mda_attr_to_color_table[attr][blink][is_fg];

                        if (mda->monitor_type == MDA_MONITOR_TYPE_RGBI
                            && !(mda->mode & MDA_MODE_BW)) {
                            if (!is_fg)
                                final_result = CGAPAL_CGA_START + color_bg;
                            else
                                final_result = CGAPAL_CGA_START + color_fg;
                        }

                        buffer32->line[mda->displine][(x * 9) + 8] = final_result;

                    } else {
                        if (mda->monitor_type == MDA_MONITOR_TYPE_RGBI
                            && !(mda->mode & MDA_MODE_BW)) {
                            buffer32->line[mda->displine][(x * 9) + 8] = CGAPAL_CGA_START + color_bg;

                        } else
                            buffer32->line[mda->displine][(x * 9) + 8] = mda_attr_to_color_table[attr][blink][0];
                    }
                }

                mda->memaddr++;

                if (drawcursor) {
                    for (uint32_t column = 0; column < 9; column++) {
                        if (mda->monitor_type == MDA_MONITOR_TYPE_RGBI
                            && !(mda->mode & MDA_MODE_BW)) {
                            buffer32->line[mda->displine][(x * 9) + column] ^= CGAPAL_CGA_START + color_fg;
                        } else
                            buffer32->line[mda->displine][(x * 9) + column] ^= mda_attr_to_color_table[attr][0][1];
                    }
                }
            }

            video_process_8(mda->crtc[MDA_CRTC_HDISP] * 9, mda->displine);
        }
        mda->scanline = scanline_old;
        if (mda->vc == mda->crtc[MDA_CRTC_VSYNC] && !mda->scanline) {
            mda->status |= 8;
        }
        mda->displine++;
        if (mda->displine >= 500)
            mda->displine = 0;
    } else {
        timer_advance_u64(&mda->timer, mda->dispontime);
        if (mda->dispon)
            mda->status &= ~1;
        mda->linepos = 0;

        if (mda->vsynctime) {
            mda->vsynctime--;
            if (!mda->vsynctime) {
                mda->status &= ~8;
            }
        }
        if (mda->scanline == (mda->crtc[MDA_CRTC_CURSOR_END] & 31)
            || ((mda->crtc[MDA_CRTC_INTERLACE] & 3) == 3
                && mda->scanline == ((mda->crtc[MDA_CRTC_CURSOR_END] & 31) >> 1))) {
            mda->cursorvisible = 0;
        }

        if (mda->vadj) {
            mda->scanline++;
            mda->scanline &= 31;
            mda->memaddr = mda->memaddr_backup;
            mda->vadj--;
            if (!mda->vadj) {
                mda->dispon  = 1;
                mda->memaddr = mda->memaddr_backup = (mda->crtc[MDA_CRTC_START_ADDR_LOW] | (mda->crtc[MDA_CRTC_START_ADDR_HIGH] << 8)) & 0x3fff;
                mda->scanline                      = 0;
            }
        } else if (mda->scanline == mda->crtc[MDA_CRTC_MAX_SCANLINE_ADDR]
                   || ((mda->crtc[MDA_CRTC_INTERLACE] & 3) == 3
                       && mda->scanline == (mda->crtc[MDA_CRTC_MAX_SCANLINE_ADDR] >> 1))) {
            mda->memaddr_backup = mda->memaddr;
            mda->scanline       = 0;
            oldvc               = mda->vc;
            mda->vc++;
            mda->vc &= 127;
            if (mda->vc == mda->crtc[MDA_CRTC_VDISP])
                mda->dispon = 0;
            if (oldvc == mda->crtc[MDA_CRTC_VTOTAL]) {
                mda->vc   = 0;
                mda->vadj = mda->crtc[MDA_CRTC_VTOTAL_ADJUST];
                if (!mda->vadj)
                    mda->dispon = 1;
                if (!mda->vadj)
                    mda->memaddr = mda->memaddr_backup = (mda->crtc[MDA_CRTC_START_ADDR_LOW] | (mda->crtc[MDA_CRTC_START_ADDR_HIGH] << 8)) & 0x3fff;
                if ((mda->crtc[MDA_CRTC_CURSOR_START] & 0x60) == 0x20)
                    mda->cursoron = 0;
                else
                    mda->cursoron = mda->blink & 16;
            }

            if (mda->vc == mda->crtc[MDA_CRTC_VSYNC]) {
                mda->dispon    = 0;
                mda->displine  = 0;
                mda->vsynctime = 16;
                if (mda->crtc[MDA_CRTC_VSYNC]) {
                    uint32_t x = mda->crtc[MDA_CRTC_HDISP] * 9;
                    mda->lastline++;
                    if ((x != xsize) || ((mda->lastline - mda->firstline) != ysize) || video_force_resize_get()) {
                        xsize = x;
                        ysize = mda->lastline - mda->firstline;
                        if (xsize < 64)
                            xsize = 656;
                        if (ysize < 32)
                            ysize = 200;
                        set_screen_size(xsize, ysize);

                        if (video_force_resize_get())
                            video_force_resize_set(0);
                    }
                    video_blit_memtoscreen(0, mda->firstline, xsize, ysize);
                    frames++;
                    video_res_x = mda->crtc[MDA_CRTC_HDISP];
                    video_res_y = mda->crtc[MDA_CRTC_VDISP];
                    video_bpp   = 0;
                }
                mda->firstline = 1000;
                mda->lastline  = 0;
                mda->blink++;
            }
        } else {
            mda->scanline++;
            mda->scanline &= 31;
            mda->memaddr = mda->memaddr_backup;
        }

        if (mda->scanline == (mda->crtc[MDA_CRTC_CURSOR_START] & 31)
            || ((mda->crtc[MDA_CRTC_INTERLACE] & 3) == 3
                && mda->scanline == ((mda->crtc[MDA_CRTC_CURSOR_START] & 31) >> 1))) {
            mda->cursorvisible = 1;
        }
    }
    VIDEO_MONITOR_EPILOGUE();
}

void
mda_init(mda_t *mda)
{

    for (uint16_t attr = 0; attr < 256; attr++) {
        mda_attr_to_color_table[attr][0][0] = mda_attr_to_color_table[attr][1][0] = mda_attr_to_color_table[attr][1][1] = 16;
        if (attr & 8)
            mda_attr_to_color_table[attr][0][1] = 15 + 16;
        else
            mda_attr_to_color_table[attr][0][1] = 7 + 16;
    }
    mda_attr_to_color_table[0x70][0][1] = 16;
    mda_attr_to_color_table[0x70][0][0] = mda_attr_to_color_table[0x70][1][0] = mda_attr_to_color_table[0x70][1][1] = CGAPAL_CGA_START + 15;
    mda_attr_to_color_table[0xF0][0][1]                                                                             = 16;
    mda_attr_to_color_table[0xF0][0][0] = mda_attr_to_color_table[0xF0][1][0] = mda_attr_to_color_table[0xF0][1][1] = CGAPAL_CGA_START + 15;
    mda_attr_to_color_table[0x78][0][1]                                                                             = CGAPAL_CGA_START + 7;
    mda_attr_to_color_table[0x78][0][0] = mda_attr_to_color_table[0x78][1][0] = mda_attr_to_color_table[0x78][1][1] = CGAPAL_CGA_START + 15;
    mda_attr_to_color_table[0xF8][0][1]                                                                             = CGAPAL_CGA_START + 7;
    mda_attr_to_color_table[0xF8][0][0] = mda_attr_to_color_table[0xF8][1][0] = mda_attr_to_color_table[0xF8][1][1] = CGAPAL_CGA_START + 15;
    mda_attr_to_color_table[0x00][0][1] = mda_attr_to_color_table[0x00][1][1] = 16;
    mda_attr_to_color_table[0x08][0][1] = mda_attr_to_color_table[0x08][1][1] = 16;
    mda_attr_to_color_table[0x80][0][1] = mda_attr_to_color_table[0x80][1][1] = 16;
    mda_attr_to_color_table[0x88][0][1] = mda_attr_to_color_table[0x88][1][1] = 16;

    overscan_x = overscan_y = 0;
    mda->monitor_index      = monitor_index_global;

    mda->monitor_type = device_get_config_int("rgb_type");
    cga_palette       = mda->monitor_type << 1;
    if (cga_palette > 6) {
        cga_palette = 0;
    }
    cgapal_rebuild();

    timer_add(&mda->timer, mda_poll, mda, 1);
}

void *
mda_standalone_init(UNUSED(const device_t *info))
{
    mda_t *mda = malloc(sizeof(mda_t));
    memset(mda, 0, sizeof(mda_t));
    video_inform(VIDEO_FLAG_TYPE_MDA, &timing_mda);

    mda->vram = malloc(0x1000);

    switch (device_get_config_int("font")) {
        case 0:
            loadfont(FONT_IBM_MDA_437_PATH, 0);
            break;
        case 1:
            loadfont(FONT_IBM_MDA_437_NORDIC_PATH, 0);
            break;
        case 2:
            loadfont(FONT_KAM_PATH, 0);
            break;
        case 3:
            loadfont(FONT_KAMCL16_PATH, 0);
            break;
        case 4:
            loadfont(FONT_TULIP_DGA_PATH, 0);
            break;
    }

    mem_mapping_add(&mda->mapping, 0xb0000, 0x08000,
                    mda_read, NULL, NULL,
                    mda_write, NULL, NULL,
                    NULL, MEM_MAPPING_EXTERNAL,
                    mda);

    io_sethandler(0x03b0, 0x0010,
                  mda_in, NULL, NULL,
                  mda_out, NULL, NULL,
                  mda);

    mda_init(mda);

    lpt3_setup(LPT_MDA_ADDR);

    return mda;
}

void
mda_setcol(int chr, int blink, int fg, uint8_t cga_ink)
{
    mda_attr_to_color_table[chr][blink][fg] = CGAPAL_CGA_START + cga_ink;
}

void
mda_close(void *priv)
{
    mda_t *mda = (mda_t *) priv;

    free(mda->vram);
    free(mda);
}

void
mda_speed_changed(void *priv)
{
    mda_t *mda = (mda_t *) priv;

    mda_recalctimings(mda);
}

static const device_config_t mda_config[] = {
    // clang-format off
    {
        .name           = "rgb_type",
        .description    = "Display type",
        .type           = CONFIG_SELECTION,
        .default_string = NULL,
        .default_int    = 0,
        .file_filter    = NULL,
        .spinner        = { 0 },
        .selection      = 
        {
            { .description = "Default", .value = MDA_MONITOR_TYPE_DEFAULT },
            { .description = "Green", .value = MDA_MONITOR_TYPE_GREEN },
            { .description = "Amber", .value = MDA_MONITOR_TYPE_AMBER },
            { .description = "Gray",  .value = MDA_MONITOR_TYPE_GRAY  },
            { .description = "Generic RGBI color monitor",  .value = MDA_MONITOR_TYPE_RGBI },
            { .description = "" }
        },
        .bios           = { { 0 } }
    },
    {
        .name           = "font",
        .description    = "Font",
        .type           = CONFIG_SELECTION,
        .default_string = NULL,
        .default_int    = 0,
        .file_filter    = NULL,
        .spinner        = { 0 },
        .selection      =
        {
            { .description = "US (CP 437)", .value = 0 },
            { .description = "IBM Nordic (CP 437-Nordic)",  .value = 1 },
            { .description = "Czech Kamenicky (CP 895) #1", .value = 2 },
            { .description = "Czech Kamenicky (CP 895) #2", .value = 3 },
<<<<<<< HEAD
            { .description = "Tulip DGA",                   .value = 4 },
            { .description = ""                                        }
=======
            { .description = "" }
>>>>>>> dd305a17
        },
        .bios           = { { 0 } }
    },
    { .name = "", .description = "", .type = CONFIG_END }
    // clang-format on
};

const device_t mda_device = {
    .name          = "IBM MDA",
    .internal_name = "mda",
    .flags         = DEVICE_ISA,
    .local         = 0,
    .init          = mda_standalone_init,
    .close         = mda_close,
    .reset         = NULL,
    .available     = NULL,
    .speed_changed = mda_speed_changed,
    .force_redraw  = NULL,
    .config        = mda_config
};<|MERGE_RESOLUTION|>--- conflicted
+++ resolved
@@ -516,12 +516,8 @@
             { .description = "IBM Nordic (CP 437-Nordic)",  .value = 1 },
             { .description = "Czech Kamenicky (CP 895) #1", .value = 2 },
             { .description = "Czech Kamenicky (CP 895) #2", .value = 3 },
-<<<<<<< HEAD
             { .description = "Tulip DGA",                   .value = 4 },
-            { .description = ""                                        }
-=======
             { .description = "" }
->>>>>>> dd305a17
         },
         .bios           = { { 0 } }
     },
@@ -541,4 +537,4 @@
     .speed_changed = mda_speed_changed,
     .force_redraw  = NULL,
     .config        = mda_config
-};+};
