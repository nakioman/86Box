--- conflicted
+++ resolved
@@ -657,7 +657,6 @@
         }
     }
 
-<<<<<<< HEAD
     if ((svga->seqregs[0x0e] & 0x02) && ((svga->gdcreg[5] & 0x60) >= 0x40)) {
         svga->ma_latch <<= (1 << 0);
         svga->rowoffset <<= (1 << 0);
@@ -669,14 +668,14 @@
             svga->render = svga_render_8bpp_tseng_lowres;
         else if (svga->render == svga_render_8bpp_highres)
             svga->render = svga_render_8bpp_tseng_highres;
-=======
+    }
+
     if ((svga->bpp == 8) && ((svga->gdcreg[5] & 0x60) >= 0x40)) {
         svga->map8 = svga->pallook;
         if (svga->lowres)
             svga->render = svga_render_8bpp_lowres;
         else
             svga->render = svga_render_8bpp_highres;
->>>>>>> 267c3c46
     }
 }
 
