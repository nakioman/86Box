/*
 * 86Box    A hypervisor and IBM PC system emulator that specializes in
 *          running old operating systems and software designed for IBM
 *          PC systems and compatibles from 1981 through fairly recent
 *          system designs based on the PCI bus.
 *
 *          This file is part of the 86Box distribution.
 *
 *          Main include file for the application.
 *
 *
 *
 * Authors: Miran Grca, <mgrca8@gmail.com>
 *          Fred N. van Kempen, <decwiz@yahoo.com>
 *
 *          Copyright 2016-2020 Miran Grca.
 *          Copyright 2017-2020 Fred N. van Kempen.
 *          Copyright 2021 Laci bá'
 */
#ifndef EMU_86BOX_H
#define EMU_86BOX_H

/* Configuration values. */
#define GFXCARD_MAX  2
#define SERIAL_MAX   7
#define PARALLEL_MAX 4
#define SCREEN_RES_X 640
#define SCREEN_RES_Y 480

/* Filename and pathname info. */
#define CONFIG_FILE     "86box.cfg"
#define NVR_PATH        "nvr"
#define SCREENSHOT_PATH "screenshots"

/* Recently used images */
#define MAX_PREV_IMAGES    4
#define MAX_IMAGE_PATH_LEN 2048

/* Max UUID Length */
#define MAX_UUID_LEN 64

/* Default language 0xFFFF = from system, 0x409 = en-US */
#define DEFAULT_LANGUAGE 0x0409

#define POSTCARDS_NUM 4
#define POSTCARD_MASK (POSTCARDS_NUM - 1)

#ifdef MIN
#    undef MIN
#endif
#ifdef MAX
#    undef MAX
#endif
#ifdef ABS
#    undef ABS
#endif
#ifdef ABSD
#    undef ABSD
#endif

#define MIN(a, b) ((a) < (b) ? (a) : (b))
#define MAX(a, b) ((a) > (b) ? (a) : (b))
#define ABS(x)    ((x) > 0 ? (x) : -(x))
#define ABSD(x)   ((x) > 0.0 ? (x) : -(x))
#define BCD8(x)   ((((x) / 10) << 4) | ((x) % 10))
#define BCD16(x)  ((((x) / 1000) << 12) | (((x) / 100) << 8) | BCD8(x))
#define BCD32(x)  ((((x) / 10000000) << 28) | (((x) / 1000000) << 24) | (((x) / 100000) << 20) | (((x) / 10000) << 16) | BCD16(x))

#if defined(__GNUC__) || defined(__clang__)
#    define UNLIKELY(x) __builtin_expect((x), 0)
#    define LIKELY(x)   __builtin_expect((x), 1)
#else
#    define UNLIKELY(x) (x)
#    define LIKELY(x)   (x)
#endif

#ifdef __cplusplus
extern "C" {
#endif

/* Global variables. */
extern uint32_t lang_sys; /* (-) system language code */

extern int dump_on_exit;        /* (O) dump regs on exit*/
extern int start_in_fullscreen; /* (O) start in fullscreen */
#ifdef _WIN32
extern int force_debug; /* (O) force debug output */
#endif
#ifdef USE_WX
extern int video_fps; /* (O) render speed in fps */
#endif
extern int settings_only;     /* (O) show only the settings dialog */
extern int confirm_exit_cmdl; /* (O) do not ask for confirmation on quit if set to 0 */
#ifdef _WIN32
extern uint64_t unique_id;
extern uint64_t source_hwnd;
#endif
extern char rom_path[1024]; /* (O) full path to ROMs */
extern char log_path[1024]; /* (O) full path of logfile */
extern char vm_name[1024];  /* (O) display name of the VM */
#ifdef USE_INSTRUMENT
extern uint8_t  instru_enabled;
extern uint64_t instru_run_ms;
#endif

#define window_x monitor_settings[0].mon_window_x
#define window_y monitor_settings[0].mon_window_y
#define window_w monitor_settings[0].mon_window_w
#define window_h monitor_settings[0].mon_window_h
extern int      window_remember;
extern int      vid_resize;                 /* (C) allow resizing */
extern int      invert_display;             /* (C) invert the display */
extern int      suppress_overscan;          /* (C) suppress overscans */
extern uint32_t lang_id;                    /* (C) language code identifier */
extern char     icon_set[256];              /* (C) iconset identifier */
extern int      scale;                      /* (C) screen scale factor */
extern int      dpi_scale;                  /* (C) DPI scaling of the emulated screen */
extern int      vid_api;                    /* (C) video renderer */
extern int      vid_cga_contrast;           /* (C) video */
extern int      video_fullscreen;           /* (C) video */
extern int      video_fullscreen_first;     /* (C) video */
extern int      video_fullscreen_scale;     /* (C) video */
extern int      enable_overscan;            /* (C) video */
extern int      force_43;                   /* (C) video */
extern int      video_filter_method;        /* (C) video */
extern int      video_vsync;                /* (C) video */
extern int      video_framerate;            /* (C) video */
extern int      gfxcard[GFXCARD_MAX];       /* (C) graphics/video card */
extern char     video_shader[512];          /* (C) video */
extern int      bugger_enabled;             /* (C) enable ISAbugger */
extern int      novell_keycard_enabled;     /* (C) enable Novell NetWare 2.x key card emulation. */
extern int      postcard_enabled;           /* (C) enable POST card */
extern int      unittester_enabled;         /* (C) enable unit tester device */
extern int      isamem_type[];              /* (C) enable ISA mem cards */
extern int      isartc_type;                /* (C) enable ISA RTC card */
extern int      sound_is_float;             /* (C) sound uses FP values */
extern int      voodoo_enabled;             /* (C) video option */
extern int      ibm8514_standalone_enabled; /* (C) video option */
extern int      xga_standalone_enabled;     /* (C) video option */
extern uint32_t mem_size;                   /* (C) memory size (Installed on system board) */
extern uint32_t isa_mem_size;               /* (C) memory size (ISA Memory Cards) */
extern int      cpu;                        /* (C) cpu type */
extern int      cpu_use_dynarec;            /* (C) cpu uses/needs Dyna */
extern int      fpu_type;                   /* (C) fpu type */
extern int      fpu_softfloat;              /* (C) fpu uses softfloat */
extern int      time_sync;                  /* (C) enable time sync */
extern int      hdd_format_type;            /* (C) hard disk file format */
extern int      lba_enhancer_enabled;       /* (C) enable Vision Systems LBA Enhancer */
extern int      confirm_reset;              /* (C) enable reset confirmation */
extern int      confirm_exit;               /* (C) enable exit confirmation */
extern int      confirm_save;               /* (C) enable save confirmation */
extern int      enable_discord;             /* (C) enable Discord integration */
extern int      other_ide_present;          /* IDE controllers from non-IDE cards are present */
extern int      other_scsi_present;         /* SCSI controllers from non-SCSI cards are present */

extern int    hard_reset_pending;
extern int    fixed_size_x;
extern int    fixed_size_y;
extern int    do_auto_pause;                /* (C) Auto-pause the emulator on focus loss */
extern int    auto_paused;
extern double mouse_sensitivity;            /* (C) Mouse sensitivity scale */
#ifdef _Atomic
extern _Atomic double mouse_x_error;        /* Mouse error accumulator - Y */
extern _Atomic double mouse_y_error;        /* Mouse error accumulator - Y */
#endif
extern int    pit_mode;                     /* (C) force setting PIT mode */
extern int    fm_driver;                    /* (C) select FM sound driver */
extern int    hook_enabled;                 /* (C) Keyboard hook is enabled */

/* Keyboard variables for future key combination redefinition. */
extern uint16_t key_prefix_1_1;
extern uint16_t key_prefix_1_2;
extern uint16_t key_prefix_2_1;
extern uint16_t key_prefix_2_2;
extern uint16_t key_uncapture_1;
extern uint16_t key_uncapture_2;

extern char exe_path[2048];     /* path (dir) of executable */
extern char usr_path[1024];     /* path (dir) of user data */
extern char cfg_path[1024];     /* full path of config file */
extern int  open_dir_usr_path;  /* default file open dialog directory of usr_path */
extern char uuid[MAX_UUID_LEN]; /* UUID or machine identifier */
#ifndef USE_NEW_DYNAREC
extern FILE *stdlog; /* file to log output to */
#endif
extern int config_changed; /* config has changed */

/* Function prototypes. */
#ifdef HAVE_STDARG_H
extern void pclog_ex(const char *fmt, va_list ap);
<<<<<<< HEAD
extern void pclog_ex_cyclic(const char* fmt, va_list ap); 
=======
>>>>>>> 8762b9e0
extern void fatal_ex(const char *fmt, va_list ap);
#endif
extern void pclog_toggle_suppr(void);
#ifdef _MSC_VER
extern void pclog(const char *fmt, ...);
extern void fatal(const char *fmt, ...);
#else
extern void pclog(const char *fmt, ...) __attribute__ ((format (printf, 1, 2)));
extern void fatal(const char *fmt, ...) __attribute__ ((format (printf, 1, 2)));
#endif
extern void set_screen_size(int x, int y);
extern void set_screen_size_monitor(int x, int y, int monitor_index);
extern void reset_screen_size(void);
extern void reset_screen_size_monitor(int monitor_index);
extern void set_screen_size_natural(void);
extern void update_mouse_msg(void);
#if 0
extern void pc_reload(wchar_t *fn);
#endif
extern int  pc_init_modules(void);
extern int  pc_init(int argc, char *argv[]);
extern void pc_close(void *threadid);
extern void pc_reset_hard_close(void);
extern void pc_reset_hard_init(void);
extern void pc_reset_hard(void);
extern void pc_full_speed(void);
extern void pc_speed_changed(void);
extern void pc_send_cad(void);
extern void pc_send_cae(void);
extern void pc_send_cab(void);
extern void pc_run(void);
extern void pc_start(void);
extern void pc_onesec(void);

extern uint16_t get_last_addr(void);

/* This is for external subtraction of cycles;
   should be in cpu.c but I put it here to avoid
   having to include cpu.h everywhere. */
extern void sub_cycles(int c);
extern void resub_cycles(int old_cycles);

extern void ack_pause(void);
extern void do_pause(int p);

extern double isa_timing;
extern int    io_delay;
extern int    framecountx;

extern volatile int     cpu_thread_run;
extern          uint8_t postcard_codes[POSTCARDS_NUM];

#ifdef __cplusplus
}
#endif

#endif /*EMU_86BOX_H*/<|MERGE_RESOLUTION|>--- conflicted
+++ resolved
@@ -188,10 +188,6 @@
 /* Function prototypes. */
 #ifdef HAVE_STDARG_H
 extern void pclog_ex(const char *fmt, va_list ap);
-<<<<<<< HEAD
-extern void pclog_ex_cyclic(const char* fmt, va_list ap); 
-=======
->>>>>>> 8762b9e0
 extern void fatal_ex(const char *fmt, va_list ap);
 #endif
 extern void pclog_toggle_suppr(void);
