--- conflicted
+++ resolved
@@ -102,14 +102,7 @@
 uint16_t cpu_fast_off_count, cpu_fast_off_val;
 uint16_t temp_seg_data[4] = { 0, 0, 0, 0 };
 
-<<<<<<< HEAD
-		is186, is_nec,
- 		is286, is386, is6117, is486 = 1,
-		cpu_isintel, cpu_iscyrix, hascache, isibm486, israpidcad, is_vpc,
-		is_am486, is_am486dxl, is_pentium, is_k5, is_k6, is_p6, is_cxsmm, hasfpu,
-=======
 int isa_cycles, cpu_inited,
->>>>>>> 005819c7
 
     cpu_cycles_read, cpu_cycles_read_l, cpu_cycles_write, cpu_cycles_write_l,
     cpu_prefetch_cycles, cpu_prefetch_width, cpu_mem_prefetch_cycles, cpu_rom_prefetch_cycles,
@@ -119,6 +112,7 @@
     cpu_override, cpu_effective, cpu_multi, cpu_16bitbus, cpu_64bitbus, cpu_busspeed,
     cpu_cyrix_alignment, CPUID,
 
+    is186, is_nec,
     is286, is386, is6117, is486 = 1,
                           cpu_isintel, cpu_iscyrix, hascache, isibm486, israpidcad, is_vpc,
                           is_am486, is_am486dxl, is_pentium, is_k5, is_k6, is_p6, is_cxsmm, hasfpu,
@@ -362,22 +356,10 @@
     cpu_alt_reset     = 0;
     unmask_a20_in_smm = 0;
 
-<<<<<<< HEAD
-    CPUID        = cpu_s->cpuid_model;
-    is8086       = (cpu_s->cpu_type > CPU_8088) && !(cpu_s->cpu_type == CPU_V20);
-    is_nec       = (cpu_s->cpu_type == CPU_V20) || (cpu_s->cpu_type == CPU_V30);
-    is186        = (cpu_s->cpu_type == CPU_186) || (cpu_s->cpu_type == CPU_188) || (cpu_s->cpu_type == CPU_V20) || (cpu_s->cpu_type == CPU_V30);
-    is286        = (cpu_s->cpu_type >= CPU_286);
-    is386        = (cpu_s->cpu_type >= CPU_386SX);
-    israpidcad   = (cpu_s->cpu_type == CPU_RAPIDCAD);
-    isibm486     = (cpu_s->cpu_type == CPU_IBM386SLC) || (cpu_s->cpu_type == CPU_IBM486SLC) ||
-		   (cpu_s->cpu_type == CPU_IBM486BL);
-    is486        = (cpu_s->cpu_type >= CPU_RAPIDCAD);
-    is_am486     = (cpu_s->cpu_type == CPU_ENH_Am486DX);
-    is_am486dxl  = (cpu_s->cpu_type == CPU_Am486DXL);
-=======
     CPUID       = cpu_s->cpuid_model;
-    is8086      = (cpu_s->cpu_type > CPU_8088);
+    is8086      = (cpu_s->cpu_type > CPU_8088) && !(cpu_s->cpu_type == CPU_V20);
+    is_nec      = (cpu_s->cpu_type == CPU_V20) || (cpu_s->cpu_type == CPU_V30);
+    is186       = (cpu_s->cpu_type == CPU_186) || (cpu_s->cpu_type == CPU_188) || (cpu_s->cpu_type == CPU_V20) || (cpu_s->cpu_type == CPU_V30);
     is286       = (cpu_s->cpu_type >= CPU_286);
     is386       = (cpu_s->cpu_type >= CPU_386SX);
     israpidcad  = (cpu_s->cpu_type == CPU_RAPIDCAD);
@@ -385,7 +367,6 @@
     is486       = (cpu_s->cpu_type >= CPU_RAPIDCAD);
     is_am486    = (cpu_s->cpu_type == CPU_ENH_Am486DX);
     is_am486dxl = (cpu_s->cpu_type == CPU_Am486DXL);
->>>>>>> 005819c7
 
     is6117 = !strcmp(cpu_f->manufacturer, "ALi");
 
@@ -536,22 +517,18 @@
         case CPU_8086:
             break;
 
-<<<<<<< HEAD
-	case CPU_V20:
-	case CPU_V30:
-	case CPU_186:
-	case CPU_188:
+        case CPU_V20:
+        case CPU_V30:
+        case CPU_186:
+        case CPU_188:
 #ifdef USE_DYNAREC
-		x86_setopcodes(ops_186, ops_186_0f, dynarec_ops_186, dynarec_ops_186_0f);
+            x86_setopcodes(ops_186, ops_186_0f, dynarec_ops_186, dynarec_ops_186_0f);
 #else
-		x86_setopcodes(ops_186, ops_186_0f);
-#endif
-		break;
-
-	case CPU_286:
-=======
+            x86_setopcodes(ops_186, ops_186_0f);
+#endif
+            break;
+
         case CPU_286:
->>>>>>> 005819c7
 #ifdef USE_DYNAREC
             x86_setopcodes(ops_286, ops_286_0f, dynarec_ops_286, dynarec_ops_286_0f);
 #else
