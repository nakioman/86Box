--- conflicted
+++ resolved
@@ -138,80 +138,22 @@
     return ret;
 }
 
-int
-machine_at_p6bxt_init(const machine_t *model)
-{
-    int ret;
-
-    ret = bios_load_linear(L"roms/machines/p6bxt/bxt53s.BIN",
-			   0x000c0000, 262144, 0);
-
-    if (bios_only || !ret)
-	return ret;
-
-    machine_at_common_init_ex(model, 2);
-
-    pci_init(PCI_CONFIG_TYPE_1);
-    pci_register_slot(0x00, PCI_CARD_NORTHBRIDGE, 0, 0, 0, 0);
-	pci_register_slot(0x09, PCI_CARD_NORMAL, 	  1, 2, 3, 4);
-	pci_register_slot(0x0A, PCI_CARD_NORMAL, 	  2, 3, 4, 1);
-	pci_register_slot(0x0B, PCI_CARD_NORMAL, 	  3, 4, 1, 2);
-	pci_register_slot(0x0C, PCI_CARD_NORMAL, 	  4, 1, 2, 3);
-	pci_register_slot(0x0D, PCI_CARD_NORMAL, 	  4, 3, 2, 1); // Slot 5: Probably the integrated sound chip
-    pci_register_slot(0x07, PCI_CARD_SOUTHBRIDGE, 1, 2, 3, 4);
-	pci_register_slot(0x01, PCI_CARD_NORMAL, 	  1, 2, 3, 4);
-    device_add(&i440bx_device);
-    device_add(&piix4_device);
-	device_add(&w83977tf_device);
-    device_add(&keyboard_ps2_pci_device);
-    device_add(&intel_flash_bxt_device);
-
-    return ret;
-}
-
-int
-<<<<<<< HEAD
-machine_at_63a_init(const machine_t *model)
-{
-	
-// 440ZX Board. 440ZX is basically an underpowered 440BX. There no
-// difference between to chipsets other than the name.
-    int ret;
-
-    ret = bios_load_linear(L"roms/machines/63a/63a-q3.bin",
-=======
+
+int
 machine_at_p2bls_init(const machine_t *model)
 {
     int ret;
 
     ret = bios_load_linear(L"roms/machines/p2bls/1014ls.003",
->>>>>>> 9870b9e0
-			   0x000c0000, 262144, 0);
-
-    if (bios_only || !ret)
-	return ret;
-
-    machine_at_common_init_ex(model, 2);
-
-    pci_init(PCI_CONFIG_TYPE_1);
-    pci_register_slot(0x00, PCI_CARD_NORTHBRIDGE, 0, 0, 0, 0);
-<<<<<<< HEAD
-	pci_register_slot(0x08, PCI_CARD_NORMAL, 	  1, 2, 3, 4);
-	pci_register_slot(0x09, PCI_CARD_NORMAL, 	  2, 3, 4, 1);
-	pci_register_slot(0x0A, PCI_CARD_NORMAL, 	  3, 4, 1, 2);
-	pci_register_slot(0x0B, PCI_CARD_NORMAL, 	  4, 1, 2, 3);
-	pci_register_slot(0x0C, PCI_CARD_NORMAL, 	  1, 2, 3, 4); // Integrated Sound?
-    pci_register_slot(0x07, PCI_CARD_SOUTHBRIDGE, 1, 2, 3, 4);
-	pci_register_slot(0x01, PCI_CARD_NORMAL, 	  1, 2, 3, 4);
-    device_add(&i440bx_device);
-    device_add(&piix4_device);
-	device_add(&w83977tf_device);
-    device_add(&keyboard_ps2_pci_device);
-    device_add(&intel_flash_bxt_device);
-
-    return ret;
-}
-=======
+			   0x000c0000, 262144, 0);
+
+    if (bios_only || !ret)
+	return ret;
+
+    machine_at_common_init_ex(model, 2);
+
+    pci_init(PCI_CONFIG_TYPE_1);
+    pci_register_slot(0x00, PCI_CARD_NORTHBRIDGE, 0, 0, 0, 0);
     pci_register_slot(0x06, PCI_CARD_NORMAL, 4, 1, 2, 3);
     pci_register_slot(0x07, PCI_CARD_NORMAL, 3, 4, 1, 2);
     pci_register_slot(0x0B, PCI_CARD_NORMAL, 2, 3, 4, 1);
@@ -257,5 +199,69 @@
 }
 
 
->>>>>>> 9870b9e0
+int
+machine_at_p6bxt_init(const machine_t *model)
+{
+    int ret;
+
+    ret = bios_load_linear(L"roms/machines/p6bxt/bxt53s.BIN",
+			   0x000c0000, 262144, 0);
+
+    if (bios_only || !ret)
+	return ret;
+
+    machine_at_common_init_ex(model, 2);
+
+    pci_init(PCI_CONFIG_TYPE_1);
+    pci_register_slot(0x00, PCI_CARD_NORTHBRIDGE, 0, 0, 0, 0);
+	pci_register_slot(0x09, PCI_CARD_NORMAL, 	  1, 2, 3, 4);
+	pci_register_slot(0x0A, PCI_CARD_NORMAL, 	  2, 3, 4, 1);
+	pci_register_slot(0x0B, PCI_CARD_NORMAL, 	  3, 4, 1, 2);
+	pci_register_slot(0x0C, PCI_CARD_NORMAL, 	  4, 1, 2, 3);
+	pci_register_slot(0x0D, PCI_CARD_NORMAL, 	  4, 3, 2, 1); // Slot 5: Probably the integrated sound chip
+    pci_register_slot(0x07, PCI_CARD_SOUTHBRIDGE, 1, 2, 3, 4);
+	pci_register_slot(0x01, PCI_CARD_NORMAL, 	  1, 2, 3, 4);
+    device_add(&i440bx_device);
+    device_add(&piix4_device);
+	device_add(&w83977tf_device);
+    device_add(&keyboard_ps2_pci_device);
+    device_add(&intel_flash_bxt_device);
+
+    return ret;
+}
+
+
+int
+machine_at_63a_init(const machine_t *model)
+{
+	
+// 440ZX Board. 440ZX is basically an underpowered 440BX. There no
+// difference between to chipsets other than the name.
+    int ret;
+
+    ret = bios_load_linear(L"roms/machines/63a/63a-q3.bin",
+			   0x000c0000, 262144, 0);
+
+    if (bios_only || !ret)
+	return ret;
+
+    machine_at_common_init_ex(model, 2);
+
+    pci_init(PCI_CONFIG_TYPE_1);
+    pci_register_slot(0x00, PCI_CARD_NORTHBRIDGE, 0, 0, 0, 0);
+	pci_register_slot(0x08, PCI_CARD_NORMAL, 	  1, 2, 3, 4);
+	pci_register_slot(0x09, PCI_CARD_NORMAL, 	  2, 3, 4, 1);
+	pci_register_slot(0x0A, PCI_CARD_NORMAL, 	  3, 4, 1, 2);
+	pci_register_slot(0x0B, PCI_CARD_NORMAL, 	  4, 1, 2, 3);
+	pci_register_slot(0x0C, PCI_CARD_NORMAL, 	  1, 2, 3, 4); // Integrated Sound?
+    pci_register_slot(0x07, PCI_CARD_SOUTHBRIDGE, 1, 2, 3, 4);
+	pci_register_slot(0x01, PCI_CARD_NORMAL, 	  1, 2, 3, 4);
+    device_add(&i440zx_device);
+    device_add(&piix4_device);
+	device_add(&w83977tf_device);
+    device_add(&keyboard_ps2_pci_device);
+    device_add(&intel_flash_bxt_device);
+
+    return ret;
+}
 #endif