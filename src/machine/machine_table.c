--- conflicted
+++ resolved
@@ -238,14 +238,9 @@
     { "[Socket 8 FX] Tyan Titan-Pro ATX",	"tpatx",		{{"Intel", cpus_PentiumPro},  {"",    NULL},         {"",      NULL},        {"",      NULL},     {"",      NULL}}, MACHINE_PCI | MACHINE_ISA | MACHINE_AT | MACHINE_PS2 | MACHINE_HDC,					  8, 1024,   8, 127,		machine_at_s1668_init, NULL			},
 
     { "[Slot 1 BX] Lucky Star 6ABX3",		"6abx3",		{{"Intel", cpus_PentiumII},   {"",    NULL},         {"",      NULL},        {"",      NULL},     {"",      NULL}}, MACHINE_PCI | MACHINE_ISA | MACHINE_AT | MACHINE_PS2 | MACHINE_HDC,					  8, 1024,   8, 255,		machine_at_6abx3_init, NULL			},
-<<<<<<< HEAD
-
-
+    { "[Slot 1 BX] ASUS P2B-LS",		"p2bls",		{{"Intel", cpus_PentiumII},   {"",    NULL},         {"",      NULL},        {"",      NULL},     {"",      NULL}}, MACHINE_PCI | MACHINE_ISA | MACHINE_AT | MACHINE_PS2 | MACHINE_HDC,					  8, 1024,   8, 255,		machine_at_p2bls_init, NULL			},
     { "[Socket 370 BX] ECS P6BXT-A+",		"p6bxt",		{{"Intel", cpus_PGA370},   {"",    NULL},         {"",      NULL},        {"",      NULL},     {"",      NULL}}, MACHINE_PCI | MACHINE_ISA | MACHINE_AT | MACHINE_PS2 | MACHINE_HDC,					  8, 1024,   8, 255,		machine_at_p6bxt_init, NULL			},
     { "[Socket 370 ZX] Soltek SL-63A1",		"63a",			{{"Intel", cpus_PGA370},   {"",    NULL},         {"",      NULL},        {"",      NULL},     {"",      NULL}}, MACHINE_PCI | MACHINE_ISA | MACHINE_AT | MACHINE_PS2 | MACHINE_HDC,					  8, 256,    8, 255,		machine_at_63a_init, NULL			},
-=======
-    { "[Slot 1 BX] ASUS P2B-LS",		"p2bls",		{{"Intel", cpus_PentiumII},   {"",    NULL},         {"",      NULL},        {"",      NULL},     {"",      NULL}}, MACHINE_PCI | MACHINE_ISA | MACHINE_AT | MACHINE_PS2 | MACHINE_HDC,					  8, 1024,   8, 255,		machine_at_p2bls_init, NULL			},
->>>>>>> 9870b9e0
 #endif
     { NULL,					NULL,			{{"",      0},                {"",    0},            {"",      0},           {"",         0},     {"",      0}},    0,                                                                                                    0,    0,   0,   0,				 NULL, NULL			}
 };
