/*
 * 86Box	A hypervisor and IBM PC system emulator that specializes in
 *		running old operating systems and software designed for IBM
 *		PC systems and compatibles from 1981 through fairly recent
 *		system designs based on the PCI bus.
 *
 *		This file is part of the 86Box distribution.
 *
 *		Handling of the emulated machines.
 *
 * NOTES:	OpenAT wip for 286-class machine with open BIOS.
 *		PS2_M80-486 wip, pending receipt of TRM's for machine.
 *
 *
 *
 * Authors:	Sarah Walker, <http://pcem-emulator.co.uk/>
 *		Miran Grca, <mgrca8@gmail.com>
 *		Fred N. van Kempen, <decwiz@yahoo.com>
 *
 *		Copyright 2008-2020 Sarah Walker.
 *		Copyright 2016-2020 Miran Grca.
 *		Copyright 2017-2020 Fred N. van Kempen.
 */
#include <stdio.h>
#include <stdint.h>
#include <string.h>
#include <wchar.h>
#include <86box/86box.h>
#include "cpu.h"
#include <86box/mem.h>
#include <86box/rom.h>
#include <86box/device.h>
#include <86box/machine.h>


const machine_type_t machine_types[] = {
    { "None",				MACHINE_TYPE_NONE	},
    { "8088",				MACHINE_TYPE_8088	},
    { "8086",				MACHINE_TYPE_8086	},
    { "80286",				MACHINE_TYPE_286	},
    { "i386SX",				MACHINE_TYPE_386SX	},
    { "486SLC",				MACHINE_TYPE_486SLC	},
    { "i386DX",				MACHINE_TYPE_386DX	},
    { "i386DX/i486",			MACHINE_TYPE_386DX_486	},
    { "i486 (Socket 168 and 1)",	MACHINE_TYPE_486	},
    { "i486 (Socket 2)",		MACHINE_TYPE_486_S2	},
    { "i486 (Socket 3)",		MACHINE_TYPE_486_S3	},
    { "i486 (Miscellaneous)",		MACHINE_TYPE_486_MISC	},
    { "Socket 4",			MACHINE_TYPE_SOCKET4	},
    { "Socket 5",			MACHINE_TYPE_SOCKET5	},
    { "Socket 7 (Single Voltage)",	MACHINE_TYPE_SOCKET7_3V	},
    { "Socket 7 (Dual Voltage)",	MACHINE_TYPE_SOCKET7	},
    { "Super Socket 7",			MACHINE_TYPE_SOCKETS7	},
    { "Socket 8",			MACHINE_TYPE_SOCKET8	},
    { "Slot 1",				MACHINE_TYPE_SLOT1	},
    { "Slot 1/2",			MACHINE_TYPE_SLOT1_2	},
    { "Slot 2",				MACHINE_TYPE_SLOT2	},
    { "Socket 370",			MACHINE_TYPE_SOCKET370	},
    { "Miscellaneous",			MACHINE_TYPE_MISC    	}
};


/* Machines to add before machine freeze:
   - Jetway J-403TG MR BIOS v2.02;
   - Matsonic MS6260S (AMI Super Socket 7 with Aladdin V chipset);
   - PCChips M773 (440BX + SMSC with AMI BIOS);
   - Rise R418 (was removed on my end, has to be re-added);
   - TMC Mycomp PCI54ST;
   - Zeos Quadtel 486.

   NOTE: The AMI MegaKey tests were done on a real Intel Advanced/ATX
	 (thanks, MrKsoft for running my AMIKEY.COM on it), but the
	 technical specifications of the other Intel machines confirm
	 that the other boards also have the MegaKey.

   NOTE: The later (ie. not AMI Color) Intel AMI BIOS'es execute a
	 sequence of commands (B8, BA, BB) during one of the very first
	 phases of POST, in a way that is only valid on the AMIKey-3
	 KBC firmware, that includes the Classic PCI/ED (Ninja) BIOS
	 which otherwise does not execute any AMI KBC commands, which
	 indicates that the sequence is a leftover of whatever AMI
	 BIOS (likely a laptop one since the AMIKey-3 is a laptop KBC
	 firmware!) Intel forked.

   NOTE: The VIA VT82C42N returns 0x46 ('F') in command 0xA1 (so it
	 emulates the AMI KF/AMIKey KBC firmware), and 0x42 ('B') in
	 command 0xAF.
	 The version on the VIA VT82C686B southbridge also returns
	 'F' in command 0xA1, but 0x45 ('E') in command 0xAF.
	 The version on the VIA VT82C586B southbridge also returns
	 'F' in command 0xA1, but 0x44 ('D') in command 0xAF.
	 The version on the VIA VT82C586A southbridge also returns
	 'F' in command 0xA1, but 0x43 ('C') in command 0xAF.

   NOTE: The AMI MegaKey commands blanked in the technical reference
	 are CC and and C4, which are Set P14 High and Set P14 Low,
	 respectively. Also, AMI KBC command C1, mysteriously missing
	 from the technical references of AMI MegaKey and earlier, is
	 Write Input Port, same as on AMIKey-3.

   Machines to remove:
   - Hedaka HED-919.
*/


const machine_t machines[] = {
    /* 8088 Machines */
    { "[8088] IBM PC (1981)",			"ibmpc",		MACHINE_TYPE_8088,		CPU_PKG_8088, 0, 0, 0, 0, 0, 0, 0,										MACHINE_PC,									   16,    64,  16,    0,		      machine_pc_init, NULL			},
    { "[8088] IBM PC (1982)",			"ibmpc82",		MACHINE_TYPE_8088,		CPU_PKG_8088, 0, 0, 0, 0, 0, 0, 0,										MACHINE_PC,									  256,   256, 256,    0,		    machine_pc82_init, NULL			},
    { "[8088] IBM PCjr",			"ibmpcjr",		MACHINE_TYPE_8088,		CPU_PKG_8088, 0, 4772728, 4772728, 0, 0, 0, 0,									MACHINE_PC | MACHINE_VIDEO_FIXED | MACHINE_CARTRIDGE,				  128,   640, 128,    0,		    machine_pcjr_init, pcjr_get_device		},
    { "[8088] IBM XT (1982)",			"ibmxt",		MACHINE_TYPE_8088,		CPU_PKG_8088, 0, 0, 0, 0, 0, 0, 0,										MACHINE_PC,									   64,   256,  64,    0,		      machine_xt_init, NULL			},
    { "[8088] IBM XT (1986)",			"ibmxt86",		MACHINE_TYPE_8088,		CPU_PKG_8088, 0, 0, 0, 0, 0, 0, 0,										MACHINE_PC,									  256,   640,  64,    0,		    machine_xt86_init, NULL			},
    { "[8088] American XT Computer",		"americxt",		MACHINE_TYPE_8088,		CPU_PKG_8088, 0, 0, 0, 0, 0, 0, 0,										MACHINE_PC,									   64,   640,  64,    0,	     machine_xt_americxt_init, NULL			},
    { "[8088] AMI XT clone",			"amixt",		MACHINE_TYPE_8088,		CPU_PKG_8088, 0, 0, 0, 0, 0, 0, 0,										MACHINE_PC,									   64,   640,  64,    0,		machine_xt_amixt_init, NULL			},
    { "[8088] Columbia Data Products MPC-1600", "mpc1600",		MACHINE_TYPE_8088,		CPU_PKG_8088, 0, 0, 0, 0, 0, 0, 0,										MACHINE_PC,									  128,   512,  64,    0,	      machine_xt_mpc1600_init, NULL			},
    { "[8088] Compaq Portable",			"portable",		MACHINE_TYPE_8088,		CPU_PKG_8088, 0, 0, 0, 0, 0, 0, 0,										MACHINE_PC,									  128,   640, 128,    0,      machine_xt_compaq_portable_init, NULL			},
    { "[8088] DTK PIM-TB10-Z",			"dtk",			MACHINE_TYPE_8088,		CPU_PKG_8088, 0, 0, 0, 0, 0, 0, 0,										MACHINE_PC,									   64,   640,  64,    0,		  machine_xt_dtk_init, NULL			},
    { "[8088] Eagle PC Spirit",			"pcspirit",		MACHINE_TYPE_8088,		CPU_PKG_8088, 0, 0, 0, 0, 0, 0, 0,										MACHINE_PC,									  128,   640,  64,    0,	     machine_xt_pcspirit_init, NULL			},
    { "[8088] Generic XT clone",		"genxt",		MACHINE_TYPE_8088,		CPU_PKG_8088, 0, 0, 0, 0, 0, 0, 0,										MACHINE_PC,									   64,   640,  64,    0,		   machine_genxt_init, NULL			},
    { "[8088] Juko ST",				"jukopc",		MACHINE_TYPE_8088,		CPU_PKG_8088, 0, 0, 0, 0, 0, 0, 0,										MACHINE_PC,									   64,   640,  64,    0,	       machine_xt_jukopc_init, NULL			},
    { "[8088] Multitech PC-500",		"multitech_pc500",	MACHINE_TYPE_8088,		CPU_PKG_8088, 0, 0, 0, 0, 0, 0, 0,										MACHINE_PC,									  128,   640,  64,    0,       machine_xt_multitechpc500_init, NULL			},
    { "[8088] Multitech PC-700",		"pc700",		MACHINE_TYPE_8088,		CPU_PKG_8088, 0, 0, 0, 0, 0, 0, 0,										MACHINE_PC,									  128,   640,  64,    0,		machine_xt_pc700_init, NULL			},
    { "[8088] NCR PC4i",			"pc4i",			MACHINE_TYPE_8088,		CPU_PKG_8088, 0, 0, 0, 0, 0, 0, 0,										MACHINE_PC,									  256,   640, 256,    0,		 machine_xt_pc4i_init, NULL			},
    { "[8088] Olivetti M19",			"m19",			MACHINE_TYPE_8088,		CPU_PKG_8088, 0, 4772728, 7159092, 0, 0, 0, 0,									MACHINE_PC | MACHINE_VIDEO_FIXED,						  256,   640, 256,    0,		  machine_xt_m19_init, m19_get_device		},
    { "[8088] OpenXT",				"openxt",		MACHINE_TYPE_8088,		CPU_PKG_8088, 0, 0, 0, 0, 0, 0, 0,										MACHINE_PC,									   64,   640,  64,    0,	       machine_xt_openxt_init, NULL			},
    { "[8088] Philips P3105/NMS9100",		"p3105",		MACHINE_TYPE_8088,		CPU_PKG_8088, 0, 0, 0, 0, 0, 0, 0,										MACHINE_PC | MACHINE_XTA,							  256,   768, 256,    0,		machine_xt_p3105_init, NULL			},
    { "[8088] Phoenix XT clone",		"pxxt",			MACHINE_TYPE_8088,		CPU_PKG_8088, 0, 0, 0, 0, 0, 0, 0,										MACHINE_PC,									   64,   640,  64,    0,		 machine_xt_pxxt_init, NULL			},
    { "[8088] Schneider EuroPC",		"europc",		MACHINE_TYPE_8088,		CPU_PKG_8088_EUROPC, 0, 0, 0, 0, 0, 0, 0,									MACHINE_PC | MACHINE_XTA | MACHINE_MOUSE,					  512,   640, 128,   15,		  machine_europc_init, NULL			},
    { "[8088] Super PC/Turbo XT",		"pcxt",			MACHINE_TYPE_8088,		CPU_PKG_8088, 0, 0, 0, 0, 0, 0, 0,										MACHINE_PC,									   64,   640,  64,    0,		 machine_xt_pcxt_init, NULL			},
    { "[8088] Tandy 1000",			"tandy",		MACHINE_TYPE_8088,		CPU_PKG_8088_EUROPC, 0, 0, 0, 0, 0, 0, 0,									MACHINE_PC | MACHINE_VIDEO_FIXED,						  128,   640, 128,    0,		   machine_tandy_init, tandy1k_get_device	},
    { "[8088] Tandy 1000 HX",			"tandy1000hx",		MACHINE_TYPE_8088,		CPU_PKG_8088_EUROPC, 0, 0, 0, 0, 0, 0, 0,									MACHINE_PC | MACHINE_VIDEO_FIXED,						  256,   640, 128,    0,	     machine_tandy1000hx_init, tandy1k_hx_get_device	},
    { "[8088] Toshiba T1000",			"t1000",		MACHINE_TYPE_8088,		CPU_PKG_8088, 0, 0, 0, 0, 0, 0, 0,										MACHINE_PC | MACHINE_VIDEO,							  512,  1280, 768,   63,		machine_xt_t1000_init, t1000_get_device		},
#if defined(DEV_BRANCH) && defined(USE_LASERXT)
    { "[8088] VTech Laser Turbo XT",		"ltxt",			MACHINE_TYPE_8088,		CPU_PKG_8088, 0, 0, 0, 0, 0, 0, 0,										MACHINE_PC,									  256,   640, 256,    0,	      machine_xt_laserxt_init, NULL			},
#endif
    /* Has a standard PS/2 KBC (so, use IBM PS/2 Type 1). */
    { "[8088] Xi8088",				"xi8088",		MACHINE_TYPE_8088,		CPU_PKG_8088, 0, 0, 0, 0, 0, 0, 0,										MACHINE_AT | MACHINE_BUS_PS2,							   64,  1024, 128,  127,	       machine_xt_xi8088_init, xi8088_get_device	},
    { "[8088] Zenith Data Systems Z-151/152/161","zdsz151",		MACHINE_TYPE_8088,		CPU_PKG_8088, 0, 0, 0, 0, 0, 0, 0,										MACHINE_PC,									  128,   640,  64,    0,		 machine_xt_z151_init, NULL			},
    { "[8088] Zenith Data Systems Z-159",	"zdsz159",		MACHINE_TYPE_8088,		CPU_PKG_8088, 0, 0, 0, 0, 0, 0, 0,										MACHINE_PC,									  128,   640,  64,    0,		 machine_xt_z159_init, NULL			},
    { "[8088] Zenith Data Systems SupersPort (Z-184)","zdsupers",	MACHINE_TYPE_8088,		CPU_PKG_8088, 0, 0, 0, 0, 0, 0, 0,										MACHINE_PC | MACHINE_VIDEO_FIXED,						  128,   640, 128,    0,		 machine_xt_z184_init, z184_get_device		},
    { "[GC100A] Philips P3120",			"p3120",		MACHINE_TYPE_8088,		CPU_PKG_8088, 0, 0, 0, 0, 0, 0, 0,										MACHINE_PC | MACHINE_XTA,							  256,   768, 256,    0,		machine_xt_p3120_init, NULL			},
    
    /* 8086 Machines */
    { "[8086] Amstrad PC1512",			"pc1512",		MACHINE_TYPE_8086,		CPU_PKG_8086, 0, 8000000, 8000000, 0, 0, 0, 0,									MACHINE_PC | MACHINE_VIDEO_FIXED | MACHINE_MOUSE,				  512,   640, 128,   63,		  machine_pc1512_init, pc1512_get_device	},
    { "[8086] Amstrad PC1640",			"pc1640",		MACHINE_TYPE_8086,		CPU_PKG_8086, 0, 0, 0, 0, 0, 0, 0,										MACHINE_PC | MACHINE_VIDEO | MACHINE_MOUSE,					  640,   640, 640,   63,		  machine_pc1640_init, pc1640_get_device	},
    { "[8086] Amstrad PC2086",			"pc2086",		MACHINE_TYPE_8086,		CPU_PKG_8086, 0, 0, 0, 0, 0, 0, 0,										MACHINE_PC | MACHINE_VIDEO_FIXED | MACHINE_MOUSE,				  640,   640, 640,   63,		  machine_pc2086_init, pc2086_get_device	},
    { "[8086] Amstrad PC3086",			"pc3086",		MACHINE_TYPE_8086,		CPU_PKG_8086, 0, 0, 0, 0, 0, 0, 0,										MACHINE_PC | MACHINE_VIDEO_FIXED | MACHINE_MOUSE,				  640,   640, 640,   63,		  machine_pc3086_init, pc3086_get_device	},
    { "[8086] Amstrad PC20(0)",			"pc200",		MACHINE_TYPE_8086,		CPU_PKG_8086, 0, 0, 0, 0, 0, 0, 0,										MACHINE_PC | MACHINE_VIDEO | MACHINE_MOUSE | MACHINE_NONMI,			  512,   640, 128,   63,		   machine_pc200_init, pc200_get_device		},
    { "[8086] Amstrad PPC512/640",		"ppc512",		MACHINE_TYPE_8086,		CPU_PKG_8086, 0, 0, 0, 0, 0, 0, 0,										MACHINE_PC | MACHINE_VIDEO | MACHINE_MOUSE | MACHINE_NONMI,			  512,   640, 128,   63,		  machine_ppc512_init, ppc512_get_device	},
    { "[8086] Compaq Deskpro",			"deskpro",		MACHINE_TYPE_8086,		CPU_PKG_8086, 0, 0, 0, 0, 0, 0, 0,										MACHINE_PC,									  128,   640, 128,    0,       machine_xt_compaq_deskpro_init, NULL			},
    { "[8086] Olivetti M21/24/24SP",		"m24",			MACHINE_TYPE_8086,		CPU_PKG_8086, 0, 0, 0, 0, 0, 0, 0,										MACHINE_PC | MACHINE_VIDEO | MACHINE_MOUSE,					  128,   640, 128,    0,		  machine_xt_m24_init, m24_get_device		},
    /* Has Olivetti KBC firmware. */
    { "[8086] Olivetti M240",			"m240",			MACHINE_TYPE_8086,		CPU_PKG_8086, 0, 0, 0, 0, 0, 0, 0,										MACHINE_PC,									  128,   640, 128,    0,		 machine_xt_m240_init, NULL			},
    { "[8086] Schetmash Iskra-3104",		"iskra3104",		MACHINE_TYPE_8086,		CPU_PKG_8086, 0, 0, 0, 0, 0, 0, 0,										MACHINE_PC,									  128,   640, 128,    0,	    machine_xt_iskra3104_init, NULL			},
    { "[8086] Tandy 1000 SL/2",			"tandy1000sl2",		MACHINE_TYPE_8086,		CPU_PKG_8086, 0, 0, 0, 0, 0, 0, 0,										MACHINE_PC | MACHINE_VIDEO_FIXED,						  512,   768, 128,    0,	    machine_tandy1000sl2_init, tandy1k_sl_get_device	},
    { "[8086] Victor V86P",			"v86p",			MACHINE_TYPE_8086,		CPU_PKG_8086, 0, 0, 0, 0, 0, 0, 0,										MACHINE_PC | MACHINE_VIDEO,							  512,  1024, 128,  127,		machine_v86p_init, NULL				},
    { "[8086] Toshiba T1200",			"t1200",		MACHINE_TYPE_8086,		CPU_PKG_8086, 0, 0, 0, 0, 0, 0, 0,										MACHINE_PC | MACHINE_VIDEO,							 1024,  2048,1024,   63,		machine_xt_t1200_init, t1200_get_device		},
    
#if defined(DEV_BRANCH) && defined(USE_LASERXT)
    { "[8086] VTech Laser XT3",			"lxt3",			MACHINE_TYPE_8086,		CPU_PKG_8086, 0, 0, 0, 0, 0, 0, 0,										MACHINE_PC,									  256,   640, 256,    0,		 machine_xt_lxt3_init, NULL			},
#endif

    /* 286 AT machines */
    /* Has IBM AT KBC firmware. */
    { "[ISA] IBM AT",				"ibmat",		MACHINE_TYPE_286,		CPU_PKG_286, 0, 6000000, 8000000, 0, 0, 0, 0,									MACHINE_AT,									  256, 15872, 128,   63,		  machine_at_ibm_init, NULL			},
    /* Has IBM PS/2 Type 1 KBC firmware. */
    { "[ISA] IBM PS/1 model 2011",		"ibmps1es",		MACHINE_TYPE_286,		CPU_PKG_286, 0, 10000000, 10000000, 0, 0, 0, 0,									MACHINE_AT | MACHINE_BUS_PS2 | MACHINE_XTA | MACHINE_VIDEO_FIXED,		  512, 16384, 512,   63,	       machine_ps1_m2011_init, NULL			},
    /* Has IBM PS/2 Type 1 KBC firmware. */
    { "[ISA] IBM PS/2 model 30-286",		"ibmps2_m30_286",	MACHINE_TYPE_286,		CPU_PKG_286 | CPU_PKG_486SLC_IBM, 0, 10000000, 0, 0, 0, 0, 0,							MACHINE_AT | MACHINE_BUS_PS2 | MACHINE_XTA | MACHINE_VIDEO_FIXED,		 1024, 16384,1024,  127,	     machine_ps2_m30_286_init, NULL			},
    /* Has IBM AT KBC firmware. */
    { "[ISA] IBM XT Model 286",			"ibmxt286",		MACHINE_TYPE_286,		CPU_PKG_286, 0, 6000000, 6000000, 0, 0, 0, 0,									MACHINE_AT,									  256, 15872, 128,  127,	     machine_at_ibmxt286_init, NULL			},
    /* AMI BIOS for a chipset-less machine, most likely has AMI 'F' KBC firmware. */
    { "[ISA] AMI IBM AT",			"ibmatami",		MACHINE_TYPE_286,		CPU_PKG_286, 0, 6000000, 8000000, 0, 0, 0, 0,									MACHINE_AT,									  256, 15872, 128,   63,	     machine_at_ibmatami_init, NULL			},
    /* Uses Commodore (CBM) KBC firmware, to be implemented as identical to the
       IBM AT KBC firmware unless evidence emerges of any proprietary commands. */
    { "[ISA] Commodore PC 30 III",		"cmdpc30",		MACHINE_TYPE_286,		CPU_PKG_286, 0, 0, 0, 0, 0, 0, 0,										MACHINE_AT,									  640, 16384, 128,  127,		machine_at_cmdpc_init, NULL			},
    /* Uses Compaq KBC firmware. */
    { "[ISA] Compaq Portable II",		"portableii",		MACHINE_TYPE_286,		CPU_PKG_286, 0, 0, 0, 0, 0, 0, 0,										MACHINE_AT,									  640, 16384, 128,  127,	   machine_at_portableii_init, NULL			},
    /* Uses Compaq KBC firmware. */
    { "[ISA] Compaq Portable III",		"portableiii",		MACHINE_TYPE_286,		CPU_PKG_286, 0, 0, 0, 0, 0, 0, 0,										MACHINE_AT | MACHINE_VIDEO,							  640, 16384, 128,  127,	  machine_at_portableiii_init, at_cpqiii_get_device	},
    /* Has IBM AT KBC firmware. */
    { "[ISA] MR 286 clone",			"mr286",		MACHINE_TYPE_286,		CPU_PKG_286, 0, 0, 0, 0, 0, 0, 0,										MACHINE_AT | MACHINE_IDE,							  512, 16384, 128,  127,		machine_at_mr286_init, NULL			},
    /* Has IBM AT KBC firmware. */
    { "[ISA] NCR PC8/810/710/3390/3392",	"pc8",			MACHINE_TYPE_286,		CPU_PKG_286, 0, 0, 0, 0, 0, 0, 0,										MACHINE_AT,									  512, 16384, 128,  127,		  machine_at_pc8_init, NULL			},
#if defined(DEV_BRANCH) && defined(USE_OLIVETTI)
    /* Has Olivetti KBC firmware. */
    { "[ISA] Olivetti M290",			"m290",			MACHINE_TYPE_286,		CPU_PKG_286, 0, 0, 0, 0, 0, 0, 0,										MACHINE_AT,									  640, 16384, 128, 127,			 machine_at_m290_init, NULL			},
#endif
#if defined(DEV_BRANCH) && defined(USE_OPEN_AT)
    /* Has IBM AT KBC firmware. */
    { "[ISA] OpenAT",				"openat",		MACHINE_TYPE_286,		CPU_PKG_286, 0, 0, 0, 0, 0, 0, 0,										MACHINE_AT,									  256, 15872, 128,   63,	       machine_at_openat_init, NULL			},
#endif
    /* Has IBM AT KBC firmware. */
    { "[ISA] Phoenix IBM AT",			"ibmatpx",		MACHINE_TYPE_286,		CPU_PKG_286, 0, 6000000, 8000000, 0, 0, 0, 0,									MACHINE_AT,									  256, 15872, 128,   63,	      machine_at_ibmatpx_init, NULL			},
    /* Has Quadtel KBC firmware. */
    { "[ISA] Quadtel IBM AT",			"ibmatquadtel",		MACHINE_TYPE_286,		CPU_PKG_286, 0, 6000000, 8000000, 0, 0, 0, 0,									MACHINE_AT,									  256, 15872, 128,   63,	 machine_at_ibmatquadtel_init, NULL			},
    /* This has a Siemens proprietary KBC which is completely undocumented. */
    { "[ISA] Siemens PCD-2L",			"siemens",		MACHINE_TYPE_286,		CPU_PKG_286, 0, 0, 0, 0, 0, 0, 0,										MACHINE_AT,									  256, 15872, 128,   63,	      machine_at_siemens_init, NULL			},
    /* This has Toshiba's proprietary KBC, which is already implemented. */
    { "[ISA] Toshiba T3100e",			"t3100e",		MACHINE_TYPE_286,		CPU_PKG_286, 0, 0, 0, 0, 0, 0, 0,										MACHINE_AT | MACHINE_IDE | MACHINE_VIDEO_FIXED,					 1024,  5120, 256,   63,	       machine_at_t3100e_init, NULL			},
    /* Has Quadtel KBC firmware. */
    { "[GC103] Quadtel 286 clone",		"quadt286",		MACHINE_TYPE_286,		CPU_PKG_286, 0, 0, 0, 0, 0, 0, 0,										MACHINE_AT,									  512, 16384, 128,  127,	     machine_at_quadt286_init, NULL			},
    /* Most likely has AMI 'F' KBC firmware. */
    { "[GC103] Trigem 286M",			"tg286m",		MACHINE_TYPE_286,		CPU_PKG_286, 0, 0, 0, 0, 0, 0, 0,										MACHINE_AT | MACHINE_IDE,							  512,  8192, 128,  127,	       machine_at_tg286m_init, NULL			},
    /* This has "AMI KEYBOARD BIOS", most likely 'F'. */
    { "[NEAT] Dataexpert 286",			"ami286",		MACHINE_TYPE_286,		CPU_PKG_286, 0, 0, 0, 0, 0, 0, 0,										MACHINE_AT,									  512,  8192, 128,  127,	     machine_at_neat_ami_init, NULL			},
    /* Has IBM AT KBC firmware. */
    { "[NEAT] NCR 3302",			"3302",			MACHINE_TYPE_286,		CPU_PKG_286, 0, 0, 0, 0, 0, 0, 0,										MACHINE_AT | MACHINE_VIDEO,							  512, 16384, 128,  127,		 machine_at_3302_init, NULL			},
    /* Has IBM AT KBC firmware. */
    { "[NEAT] Phoenix 286 clone",		"px286",		MACHINE_TYPE_286,		CPU_PKG_286, 0, 0, 0, 0, 0, 0, 0,										MACHINE_AT,									  512, 16384, 128,  127,		machine_at_px286_init, NULL			},
    /* Has Chips & Technologies KBC firmware. */
    { "[SCAT] GW-286CT GEAR",			"gw286ct",		MACHINE_TYPE_286,		CPU_PKG_286, 0, 0, 0, 0, 0, 0, 0,										MACHINE_AT | MACHINE_IDE,							  512, 16384, 128,  127,	      machine_at_gw286ct_init, NULL			},
    /* Has IBM PS/2 Type 1 KBC firmware. */
    { "[SCAT] Goldstar GDC-212M",		"gdc212m",		MACHINE_TYPE_286,		CPU_PKG_286, 0, 0, 0, 0, 0, 0, 0,										MACHINE_AT | MACHINE_IDE | MACHINE_BUS_PS2,					  512,  4096, 512,  127,	      machine_at_gdc212m_init, NULL			},
    /* Has a VIA VT82C42N KBC. */
    { "[SCAT] Hyundai Solomon 286KP",		"award286",		MACHINE_TYPE_286,		CPU_PKG_286, 0, 0, 0, 0, 0, 0, 0,										MACHINE_AT,									  512, 16384, 128,  127,	     machine_at_award286_init, NULL			},
    /* Has a VIA VT82C42N KBC. */
    { "[SCAT] Hyundai Super-286TR",		"super286tr",		MACHINE_TYPE_286,		CPU_PKG_286, 0, 0, 0, 0, 0, 0, 0,										MACHINE_AT,									  512, 16384, 128,  127,	   machine_at_super286tr_init, NULL			},
    /* Has IBM PS/2 Type 1 KBC firmware. */
    { "[SCAT] Samsung SPC-4200P",		"spc4200p",		MACHINE_TYPE_286,		CPU_PKG_286, 0, 0, 0, 0, 0, 0, 0,										MACHINE_AT | MACHINE_BUS_PS2,							  512,  2048, 128,  127,	     machine_at_spc4200p_init, NULL			},
    /* Has IBM PS/2 Type 1 KBC firmware. */
    { "[SCAT] Samsung SPC-4216P",		"spc4216p",		MACHINE_TYPE_286,		CPU_PKG_286, 0, 0, 0, 0, 0, 0, 0,										MACHINE_AT | MACHINE_BUS_PS2,							 1024,  5120,1024,  127,	     machine_at_spc4216p_init, NULL			},
    /* Has IBM PS/2 Type 1 KBC firmware. */
    { "[SCAT] Samsung SPC-4620P",		"spc4620p",		MACHINE_TYPE_286,		CPU_PKG_286, 0, 0, 0, 0, 0, 0, 0,										MACHINE_AT | MACHINE_BUS_PS2 | MACHINE_VIDEO,					 1024,  5120,1024,  127,	     machine_at_spc4620p_init, NULL			},
    /* Has IBM AT KBC firmware. */
    { "[SCAT] Samsung Deskmaster 286",		"deskmaster286",	MACHINE_TYPE_286,		CPU_PKG_286, 0, 0, 0, 0, 0, 0, 0,										MACHINE_AT,									  512, 16384, 128,  127,	machine_at_deskmaster286_init, NULL			},
    
    /* 286 machines that utilize the MCA bus */
    /* Has IBM PS/2 Type 2 KBC firmware. */
    { "[MCA] IBM PS/2 model 50",		"ibmps2_m50",		MACHINE_TYPE_286,		CPU_PKG_286 | CPU_PKG_486SLC_IBM, 0, 10000000, 0, 0, 0, 0, 0,							MACHINE_MCA | MACHINE_BUS_PS2 | MACHINE_VIDEO,					 1024, 10240,1024,   63,	    machine_ps2_model_50_init, NULL			},

    /* 386SX machines */
    /* ISA slots available because an official IBM expansion for that existed. */
    /* Has IBM PS/2 Type 1 KBC firmware. */
    { "[ISA] IBM PS/1 model 2121",		"ibmps1_2121",		MACHINE_TYPE_386SX,		CPU_PKG_386SX, 0, 0, 0, 0, 0, 0, 0,										MACHINE_AT | MACHINE_BUS_PS2 | MACHINE_IDE | MACHINE_VIDEO,			 2048,  6144,1024,   63,	       machine_ps1_m2121_init, NULL			},
    /* Has IBM AT KBC firmware. */
    { "[ISA] NCR PC916SX",			"pc916sx",		MACHINE_TYPE_386SX,		CPU_PKG_386SX, 0, 0, 0, 0, 0, 0, 0, 										MACHINE_AT,									  1024, 16384, 128, 127,	      machine_at_pc916sx_init, NULL			},
    /* Has Quadtel KBC firmware. */
    { "[ISA] QTC-SXM KT X20T02/HI",		"quadt386sx",		MACHINE_TYPE_386SX,		CPU_PKG_386SX, 0, 0, 0, 0, 0, 0, 0,										MACHINE_AT,									  1024, 16384, 128, 127,	   machine_at_quadt386sx_init, NULL			},
    /* This has an AMIKey-2, which is an updated version of type 'H'. */
    { "[ALi M1217] Acrosser AR-B1374",		"arb1374",		MACHINE_TYPE_386SX,		CPU_PKG_386SX, 0, 0, 0, 0, 0, 0, 0,										MACHINE_AT | MACHINE_BUS_PS2 | MACHINE_IDE,					 1024, 32768,1024,  127,	      machine_at_arb1374_init, NULL			},
    /* Has the AMIKey KBC firmware, which is an updated 'F' type. */
    { "[ALi M1217] AAEON SBC-350A",		"sbc-350a",		MACHINE_TYPE_386SX,		CPU_PKG_386SX, 0, 0, 0, 0, 0, 0, 0,										MACHINE_AT | MACHINE_BUS_PS2 | MACHINE_IDE,					 1024, 16384, 1024, 127,	     machine_at_sbc_350a_init, NULL			},
    /* Has an AMI KBC firmware, the only photo of this is too low resolution
       for me to read what's on the KBC chip, so I'm going to assume AMI 'F'
       based on the other known HT18 AMI BIOS strings. */
    { "[ALi M1217] Flytech 386",		"flytech386",		MACHINE_TYPE_386SX,		CPU_PKG_386SX, 0, 0, 0, 0, 0, 0, 0,										MACHINE_AT | MACHINE_BUS_PS2 | MACHINE_IDE | MACHINE_VIDEO,			 1024, 16384, 1024, 127,	   machine_at_flytech386_init, at_flytech386_get_device	},
    /* I'm going to assume this has a standard/generic IBM-compatible AT KBC
       firmware until the board is identified. */
    { "[ALi M1217] MR 386SX clone",		"mr1217",		MACHINE_TYPE_386SX,		CPU_PKG_386SX, 0, 0, 0, 0, 0, 0, 0,										MACHINE_AT | MACHINE_BUS_PS2 | MACHINE_IDE | MACHINE_VIDEO,			 1024, 16384, 1024, 127,	       machine_at_mr1217_init, NULL			},
    /* Has IBM PS/2 Type 1 KBC firmware. */
    { "[ALi M6117] Acrosser PJ-A511M",		"pja511m",		MACHINE_TYPE_386SX,		CPU_PKG_M6117, 0, 0, 0, 0, 0, 0, 0,										MACHINE_AT | MACHINE_BUS_PS2 | MACHINE_IDE,					 1024, 32768,1024,  127,	      machine_at_pja511m_init, NULL			},
    /* Has IBM PS/2 Type 1 KBC firmware. */
    { "[ALi M6117C] Protech ProX-1332",		"prox1332",		MACHINE_TYPE_386SX,		CPU_PKG_M6117, 0, 0, 0, 0, 0, 0, 0,										MACHINE_AT | MACHINE_BUS_PS2 | MACHINE_IDE,					 1024, 32768,1024,  127,	     machine_at_prox1332_init, NULL			},
    /* Has an AMI KBC firmware, the only photo of this is too low resolution
       for me to read what's on the KBC chip, so I'm going to assume AMI 'F'
       based on the other known HT18 AMI BIOS strings. */
    { "[HT18] AMA-932J",			"ama932j",		MACHINE_TYPE_386SX,		CPU_PKG_386SX, 0, 0, 0, 0, 0, 0, 0,										MACHINE_AT | MACHINE_IDE | MACHINE_VIDEO,					  512,  8192,  128, 127,	      machine_at_ama932j_init, at_ama932j_get_device 	},
    /* Has an unknown KBC firmware with commands B8 and BB in the style of
       Phoenix MultiKey and AMIKey-3(!), but also commands E1 and EA with
       unknown functions. */
    { "[Intel 82335 ADI 386SX",			"adi386sx",		MACHINE_TYPE_386SX,		CPU_PKG_386SX, 0, 0, 0, 0, 0, 0, 0,										MACHINE_AT,									  512,  8192,  128, 127,	     machine_at_adi386sx_init, NULL			},
    /* Has an AMI Keyboard BIOS PLUS KBC firmware ('8'). */
    { "[Intel 82335] Shuttle 386SX",		"shuttle386sx",		MACHINE_TYPE_386SX,		CPU_PKG_386SX, 0, 0, 0, 0, 0, 0, 0,										MACHINE_AT,									  512,  8192,  128, 127,	 machine_at_shuttle386sx_init, NULL			},
    /* Uses Commodore (CBM) KBC firmware, to be implemented as identical to
       the IBM PS/2 Type 1 KBC firmware unless evidence emerges of any
       proprietary commands. */
    { "[NEAT] Commodore SL386SX-16",		"cmdsl386sx16",		MACHINE_TYPE_386SX,		CPU_PKG_386SX, 0, 0, 0, 0, 0, 0, 0,										MACHINE_AT | MACHINE_BUS_PS2 | MACHINE_IDE,					 1024,  8192,  512, 127,	 machine_at_cmdsl386sx16_init, NULL			},
    /* Has IBM AT KBC firmware. */
    { "[NEAT] DTK 386SX clone",			"dtk386",		MACHINE_TYPE_386SX,		CPU_PKG_386SX, 0, 0, 0, 0, 0, 0, 0,										MACHINE_AT,									  512,  8192,  128, 127,		 machine_at_neat_init, NULL			},
    /* Has IBM AT KBC firmware. */
    { "[OPTi 291] DTK PPM-3333P",		"awardsx",		MACHINE_TYPE_386SX,		CPU_PKG_386SX, 0, 0, 0, 0, 0, 0, 0,										MACHINE_AT,									 1024, 16384, 1024, 127,	      machine_at_awardsx_init, NULL			},
    /* Uses Commodore (CBM) KBC firmware, to be implemented as identical to
       the IBM PS/2 Type 1 KBC firmware unless evidence emerges of any
       proprietary commands. */
    { "[SCAMP] Commodore SL386SX-25",		"cmdsl386sx25",		MACHINE_TYPE_386SX,		CPU_PKG_386SX, 0, 0, 0, 0, 0, 0, 0,										MACHINE_AT | MACHINE_BUS_PS2 | MACHINE_IDE | MACHINE_VIDEO,			 1024,  8192,  512, 127,	 machine_at_cmdsl386sx25_init, at_cmdsl386sx25_get_device },
    /* The closest BIOS string I find to this one's, differs only in one part,
       and ends in -8, so I'm going to assume that this, too, has an AMI '8'
       (AMI Keyboard BIOS Plus) KBC firmware. */
    { "[SCAMP] DataExpert 386SX",		"dataexpert386sx",	MACHINE_TYPE_386SX,		CPU_PKG_386SX, 0, 10000000, 25000000, 0, 0, 0, 0,								MACHINE_AT,									 1024, 16384, 1024, 127,	 machine_at_dataexpert386sx_init, NULL			},
    /* Has IBM PS/2 Type 1 KBC firmware. */
    { "[SCAMP] Samsung SPC-6033P",		"spc6033p",		MACHINE_TYPE_386SX,		CPU_PKG_386SX, 0, 0, 0, 0, 0, 0, 0,										MACHINE_AT | MACHINE_BUS_PS2 | MACHINE_IDE | MACHINE_VIDEO,			 2048, 12288, 2048, 127,	     machine_at_spc6033p_init, at_spc6033p_get_device	},
    /* Has an unknown AMI KBC firmware, I'm going to assume 'F' until a
       photo or real hardware BIOS string is found. */
    { "[SCAT] KMX-C-02",			"kmxc02",		MACHINE_TYPE_386SX,		CPU_PKG_386SX, 0, 0, 0, 0, 0, 0, 0,										MACHINE_AT,									  512, 16384,  512, 127,	       machine_at_kmxc02_init, NULL			},
    /* Has Quadtel KBC firmware. */
    { "[WD76C10] Amstrad MegaPC",		"megapc",		MACHINE_TYPE_386SX,		CPU_PKG_386SX, 0, 0, 0, 0, 0, 0, 0,										MACHINE_AT | MACHINE_BUS_PS2 | MACHINE_IDE | MACHINE_VIDEO,			 1024, 32768, 1024, 127,	      machine_at_wd76c10_init, NULL			},

    /* 386SX machines which utilize the MCA bus */
    /* Has IBM PS/2 Type 1 KBC firmware. */
    { "[MCA] IBM PS/2 model 55SX",		"ibmps2_m55sx",		MACHINE_TYPE_386SX,		CPU_PKG_386SX, 0, 0, 0, 0, 0, 0, 0,										MACHINE_MCA | MACHINE_BUS_PS2 | MACHINE_VIDEO,					 1024,  8192, 1024,  63,	  machine_ps2_model_55sx_init, NULL			},

    /* 486SLC machines */
    /* 486SLC machines with just the ISA slot */
    /* Has AMIKey H KBC firmware. */
    { "[OPTi 283] RYC Leopard LX",		"rycleopardlx",		MACHINE_TYPE_486SLC,		CPU_PKG_486SLC_IBM, 0, 0, 0, 0, 0, 0, 0,									MACHINE_AT | MACHINE_IDE,							 1024, 16384, 1024, 127,	 machine_at_rycleopardlx_init, NULL			},

    /* 386DX machines */
    { "[ACC 2168] AMI 386DX clone",		"acc386",		MACHINE_TYPE_386DX,		CPU_PKG_386DX, 0, 0, 0, 0, 0, 0, 0,										MACHINE_AT,									 1024, 16384, 1024, 127,	       machine_at_acc386_init, NULL			},
    /* Has an AMI Keyboard BIOS PLUS KBC firmware ('8'). */
    { "[C&T 386] ECS 386/32",			"ecs386",		MACHINE_TYPE_386DX,		CPU_PKG_386DX, 0, 0, 0, 0, 0, 0, 0,										MACHINE_AT,									 1024, 16384, 1024, 127,	       machine_at_ecs386_init, NULL			},
    /* Has IBM AT KBC firmware. */
    { "[C&T 386] Samsung SPC-6000A",		"spc6000a",		MACHINE_TYPE_386DX,		CPU_PKG_386DX, 0, 0, 0, 0, 0, 0, 0,										MACHINE_AT | MACHINE_IDE,							 1024, 32768, 1024, 127,	     machine_at_spc6000a_init, NULL			},
    /* Uses Compaq KBC firmware. */
    { "[ISA] Compaq Portable III (386)",	"portableiii386",       MACHINE_TYPE_386DX,		CPU_PKG_386DX, 0, 0, 0, 0, 0, 0, 0,										MACHINE_AT | MACHINE_IDE | MACHINE_VIDEO,					 1024, 14336, 1024, 127,       machine_at_portableiii386_init, at_cpqiii_get_device	},
    /* Has IBM AT KBC firmware. */
    { "[ISA] Micronics 09-00021",		"micronics386",		MACHINE_TYPE_386DX,		CPU_PKG_386DX, 0, 0, 0, 0, 0, 0, 0,										MACHINE_AT,									  512,  8192,  128, 127,	 machine_at_micronics386_init, NULL			},
    /* Has AMIKey F KBC firmware. */
    { "[SiS 310] ASUS ISA-386C",		"asus386",		MACHINE_TYPE_386DX,		CPU_PKG_386DX, 0, 0, 0, 0, 0, 0, 0,										MACHINE_AT,									 1024, 32768, 1024, 127,	      machine_at_asus386_init, NULL			},

    /* 386DX machines which utilize the MCA bus */
    /* Has IBM PS/2 Type 1 KBC firmware. */
    { "[MCA] IBM PS/2 model 70 (type 3)",	"ibmps2_m70_type3",	MACHINE_TYPE_386DX,		CPU_PKG_386DX | CPU_PKG_486BL, 0, 0, 0, 0, 0, 0, 0,								MACHINE_MCA | MACHINE_BUS_PS2 | MACHINE_VIDEO,					 2048, 16384, 2048,  63,      machine_ps2_model_70_type3_init, NULL			},
    /* Has IBM PS/2 Type 1 KBC firmware. */
    { "[MCA] IBM PS/2 model 80",		"ibmps2_m80",		MACHINE_TYPE_386DX,		CPU_PKG_386DX | CPU_PKG_486BL, 0, 0, 0, 0, 0, 0, 0,								MACHINE_MCA | MACHINE_BUS_PS2 | MACHINE_VIDEO,					 1024, 12288, 1024,  63,	    machine_ps2_model_80_init, NULL			},
    /* Has IBM PS/2 Type 1 KBC firmware. */
    { "[MCA] IBM PS/2 model 80 (type 3)",	"ibmps2_m80_type3",	MACHINE_TYPE_386DX,		CPU_PKG_386DX | CPU_PKG_486BL, 0, 0, 0, 0, 0, 0, 0,								MACHINE_MCA | MACHINE_BUS_PS2 | MACHINE_VIDEO,					 2048, 12288, 2048,  63,	machine_ps2_model_80_axx_init, NULL			},

    /* 386DX/486 machines */
    /* The BIOS sends commands C9 without a parameter and D5, both of which are
       Phoenix MultiKey commands. */
    { "[OPTi 495] Award 486 clone",		"award495",		MACHINE_TYPE_386DX_486,		CPU_PKG_386DX | CPU_PKG_SOCKET1, 0, 0, 0, 0, 0, 0, 0,								MACHINE_VLB | MACHINE_IDE,							 1024, 32768, 1024, 127,	      machine_at_opti495_init, NULL			},
    /* Has AMIKey F KBC firmware. */
    { "[OPTi 495] Dataexpert SX495",		"ami495",		MACHINE_TYPE_386DX_486,		CPU_PKG_386DX | CPU_PKG_SOCKET1, 0, 0, 0, 0, 0, 0, 0,								MACHINE_VLB | MACHINE_IDE,							 1024, 32768, 1024, 127,	  machine_at_opti495_ami_init, NULL			},
    /* Has AMIKey F KBC firmware (it's just the MR BIOS for the above machine). */
    { "[OPTi 495] Dataexpert SX495 (MR BIOS)",	"mr495",		MACHINE_TYPE_386DX_486,		CPU_PKG_386DX | CPU_PKG_SOCKET3, 0, 0, 0, 0, 0, 0, 0,								MACHINE_VLB | MACHINE_IDE,							 1024, 32768, 1024, 127,	   machine_at_opti495_mr_init, NULL			},

    /* 486 machines - Socket 1 */
    /* Has JetKey 5 KBC Firmware which looks like it is a clone of AMIKey type F.
       It also has those Ex commands also seen on the VIA VT82C42N (the BIOS
       supposedly sends command EF.
       The board was also seen in 2003 with a -H string - perhaps someone swapped
       the KBC? */
    { "[ALi M1429] Olystar LIL1429",		"ali1429",		MACHINE_TYPE_486,		CPU_PKG_SOCKET1, 0, 0, 0, 0, 0, 0, 0,										MACHINE_VLB | MACHINE_IDE,							 1024, 32768, 1024, 127,	      machine_at_ali1429_init, NULL			},
    /* Has JetKey 5 KBC Firmware - but the BIOS string ends in a hardcoded -F, and
       the BIOS also explicitly expects command A1 to return a 'F', so it looks like
       the JetKey 5 is a clone of AMIKey type F. */
    { "[CS4031] AMI 486 CS4031",		"cs4031",		MACHINE_TYPE_486,		CPU_PKG_SOCKET1, 0, 0, 0, 0, 0, 0, 0,										MACHINE_VLB,									 1024, 65536, 1024, 127,	       machine_at_cs4031_init, NULL			},
    /* Uses some variant of Phoenix MultiKey/42 as the Intel 8242 chip has a Phoenix
       copyright. */
    { "[OPTi 895] Mylex MVI486",		"mvi486",		MACHINE_TYPE_486,		CPU_PKG_SOCKET1, 0, 0, 0, 0, 0, 0, 0,										MACHINE_VLB | MACHINE_IDE_DUAL,							 1024, 65536, 1024, 127,	       machine_at_mvi486_init, NULL			},
    /* Has AMI KF KBC firmware. */
    { "[SiS 401] ASUS ISA-486",			"isa486",		MACHINE_TYPE_486,		CPU_PKG_SOCKET1, 0, 0, 0, 0, 0, 0, 0,										MACHINE_AT | MACHINE_IDE,							 1024, 65536, 1024, 127,	       machine_at_isa486_init, NULL			},
    /* Has AMIKey H KBC firmware, per the screenshot in "How computers & MS-DOS work". */
    { "[SiS 401] Chaintech 433SC",		"sis401",		MACHINE_TYPE_486,		CPU_PKG_SOCKET1, 0, 0, 0, 0, 0, 0, 0,										MACHINE_AT | MACHINE_IDE,							 1024, 65536, 1024, 127,	       machine_at_sis401_init, NULL			},
    /* Has AMIKey F KBC firmware, per a photo of a monitor with the BIOS screen on
       eBay. */
    { "[SiS 460] ABIT AV4",			"av4",			MACHINE_TYPE_486,		CPU_PKG_SOCKET1, 0, 0, 0, 0, 0, 0, 0,										MACHINE_VLB | MACHINE_IDE,							 1024, 65536, 1024, 127,		  machine_at_av4_init, NULL			},
    /* Has a MR (!) KBC firmware, which is a clone of the standard IBM PS/2 KBC firmware. */
    { "[SiS 471] SiS VL-BUS 471 REV. A1",	"px471",		MACHINE_TYPE_486,		CPU_PKG_SOCKET1, 0, 0, 0, 0, 0, 0, 0,										MACHINE_VLB | MACHINE_IDE,							 1024,131072, 1024, 127,		machine_at_px471_init, NULL			},
    /* The chip is a Lance LT38C41, a clone of the Intel 8041, and the BIOS sends
       commands BC, BD, and C9 which exist on both AMIKey and Phoenix MultiKey/42,
       but it does not write a byte after C9, which is consistent with AMIKey, so
       this must have some form of AMIKey. */
    { "[VIA VT82C495] FIC 486-VC-HD",		"486vchd",		MACHINE_TYPE_486,		CPU_PKG_SOCKET1, 0, 0, 0, 0, 0, 0, 0,										MACHINE_AT,									 1024, 64512, 1024, 127,	      machine_at_486vchd_init, NULL			},
    /* According to Deksor on the Win3x.org forum, the BIOS string ends in a -0,
       indicating an unknown KBC firmware. But it does send the AMIKey get version
       command, so it must expect an AMIKey. */
    { "[VLSI 82C480] HP Vectra 486VL",		"vect486vl",		MACHINE_TYPE_486,		CPU_PKG_SOCKET1, 0, 0, 0, 0, 0, 0, 0,										MACHINE_AT | MACHINE_BUS_PS2 | MACHINE_IDE | MACHINE_VIDEO,			 2048, 32768, 2048, 127,	    machine_at_vect486vl_init, at_vect486vl_get_device	},
    /* Has a standard IBM PS/2 KBC firmware or a clone thereof. */
    { "[VLSI 82C481] Siemens Nixdorf D824",	"d824",			MACHINE_TYPE_486,		CPU_PKG_SOCKET1, 0, 0, 0, 0, 0, 0, 0,										MACHINE_AT | MACHINE_BUS_PS2 | MACHINE_IDE | MACHINE_VIDEO,			 2048, 32768, 2048, 127,	    machine_at_d824_init, at_d824_get_device	},

    /* 486 machines - Socket 2 */
    /* 486 machines with just the ISA slot */
    /* Uses some variant of Phoenix MultiKey/42 as the BIOS sends keyboard controller
       command C7 (OR input byte with received data byte). */
    { "[ACC 2168] Packard Bell PB410A",		"pb410a",		MACHINE_TYPE_486_S2,		CPU_PKG_SOCKET3, 0, 0, 0, 0, 0, 0, 0,										MACHINE_AT | MACHINE_BUS_PS2 | MACHINE_IDE | MACHINE_VIDEO,			 4096, 36864, 1024, 127,	       machine_at_pb410a_init, NULL			},
    /* Uses an ACER/NEC 90M002A (UPD82C42C, 8042 clone) with unknown firmware (V4.01H). */
    { "[ALi M1429G] Acer A1G",			"acera1g",		MACHINE_TYPE_486_S2,		CPU_PKG_SOCKET3, 0, 0, 0, 0, 0, 0, 0,										MACHINE_AT | MACHINE_BUS_PS2 | MACHINE_IDE_DUAL | MACHINE_VIDEO,		 4096, 36864, 1024, 127,	      machine_at_acera1g_init, at_acera1g_get_device	},
    /* There are two similar BIOS strings with -H, and one with -U, so I'm going to
        give it an AMIKey H KBC firmware. */
    { "[ALi M1429G] Kaimei 486",		"win486",		MACHINE_TYPE_486_S2,		CPU_PKG_SOCKET3, 0, 0, 0, 0, 0, 0, 0,										MACHINE_VLB | MACHINE_IDE,							 1024, 32768, 1024, 127,	  machine_at_winbios1429_init, NULL			},
    /* Uses an Intel KBC with Phoenix MultiKey KBC firmware. */
    { "[SiS 461] DEC DECpc LPV",		"decpc_lpv",		MACHINE_TYPE_486_S2,		CPU_PKG_SOCKET3, 0, 0, 0, 0, 0, 0, 0,										MACHINE_AT | MACHINE_BUS_PS2 | MACHINE_IDE_DUAL | MACHINE_VIDEO,		 1024, 32768, 1024, 127,	    machine_at_decpc_lpv_init, NULL			},
    /* Uses an NEC 90M002A (UPD82C42C, 8042 clone) with unknown firmware. */
    { "[SiS 461] Acer V10",			"acerv10",		MACHINE_TYPE_486_S2,		CPU_PKG_SOCKET3, 0, 0, 0, 0, 0, 0, 0,										MACHINE_AT | MACHINE_BUS_PS2 | MACHINE_IDE_DUAL | MACHINE_VIDEO,		 1024, 32768, 1024, 127,	      machine_at_acerv10_init, NULL			},
    /* The BIOS does not send any non-standard keyboard controller commands and wants
       a PS/2 mouse, so it's an IBM PS/2 KBC (Type 1) firmware. */
    { "[SiS 461] IBM PS/ValuePoint 433DX/Si",	"valuepoint433",	MACHINE_TYPE_486_S2,		CPU_PKG_SOCKET3, 0, 0, 0, 0, 0, 0, 0,										MACHINE_AT | MACHINE_BUS_PS2 | MACHINE_IDE | MACHINE_VIDEO,			 1024, 65536, 1024, 127,	machine_at_valuepoint433_init, NULL			},
    /* The BIOS string ends in -U, unless command 0xA1 (AMIKey get version) returns an
       'F', in which case, it ends in -F, so it has an AMIKey F KBC firmware.
       The photo of the board shows an AMIKey KBC which is indeed F. */
    { "[SiS 471] ABit AB-AH4",			"win471",		MACHINE_TYPE_486_S2,		CPU_PKG_SOCKET3, 0, 0, 0, 0, 0, 0, 0,										MACHINE_VLB | MACHINE_IDE,							 1024, 65536, 1024, 127,	       machine_at_win471_init, NULL			},

    /* 486 machines - Socket 3 */
    /* 486 machines with just the ISA slot */
    /* Has AMI MegaKey KBC firmware. */
    { "[Contaq 82C597] Green-B",		"green-b",		MACHINE_TYPE_486_S3,		CPU_PKG_SOCKET3, 0, 0, 0, 0, 0, 0, 0,										MACHINE_VLB,									 1024, 65536, 1024, 127,	      machine_at_green_b_init, NULL			},
    /* Has a VIA VT82C42N KBC. */
    { "[OPTi 895] Jetway J-403TG",		"403tg",		MACHINE_TYPE_486_S3,		CPU_PKG_SOCKET3, 0, 0, 0, 0, 0, 0, 0,										MACHINE_VLB,									 1024, 65536, 1024, 127,		machine_at_403tg_init, NULL			},
    /* Has JetKey 5 KBC Firmware which looks like it is a clone of AMIKey type F. */
    { "[OPTi 895] Jetway J-403TG Rev D",	"403tg_rev_d",		MACHINE_TYPE_486_S3,		CPU_PKG_SOCKET3, 0, 0, 0, 0, 0, 0, 0,										MACHINE_VLB,									 1024, 65536, 1024, 127,	  machine_at_403tg_rev_d_init, NULL			},
    /* Has JetKey 5 KBC Firmware which looks like it is a clone of AMIKey type F. */
    { "[OPTi 895] Jetway J-403TG Rev D (MR BIOS)","403tg_rev_d_mr",	MACHINE_TYPE_486_S3,		CPU_PKG_SOCKET3, 0, 0, 0, 0, 0, 0, 0,										MACHINE_VLB,									 1024, 65536, 1024, 127,       machine_at_403tg_rev_d_mr_init, NULL			},
    /* Has AMIKey H keyboard BIOS. */
    { "[SiS 471] AOpen Vi15G",			"vi15g",		MACHINE_TYPE_486_S3,		CPU_PKG_SOCKET3, 0, 0, 0, 0, 0, 0, 0,										MACHINE_VLB | MACHINE_IDE,							 1024, 65536, 1024, 127,		machine_at_vi15g_init, NULL			},
    /* This has an AMIKey-2, which is an updated version of type 'H'. */
    { "[SiS 471] ASUS VL/I-486SV2G (GX4)",	"vli486sv2g",		MACHINE_TYPE_486_S3,		CPU_PKG_SOCKET3, 0, 0, 0, 0, 0, 0, 0,										MACHINE_VLB | MACHINE_BUS_PS2 | MACHINE_IDE_DUAL,				 1024, 65536, 1024, 127,	   machine_at_vli486sv2g_init, NULL			},
    /* Has JetKey 5 KBC Firmware which looks like it is a clone of AMIKey type F. */
    { "[SiS 471] DTK PKM-0038S E-2",		"dtk486",		MACHINE_TYPE_486_S3,		CPU_PKG_SOCKET3, 0, 0, 0, 0, 0, 0, 0,										MACHINE_VLB | MACHINE_IDE,							 1024, 65536, 1024, 127,	       machine_at_dtk486_init, NULL			},
    /* Unknown Epox VLB Socket 3 board, has AMIKey F keyboard BIOS. */
    { "[SiS 471] Epox 486SX/DX Green",		"ami471",		MACHINE_TYPE_486_S3,		CPU_PKG_SOCKET3, 0, 0, 0, 0, 0, 0, 0,										MACHINE_VLB | MACHINE_IDE,							 1024, 65536, 1024, 127,	       machine_at_ami471_init, NULL			},

    /* 486 machines which utilize the PCI bus */
    /* This has an AMIKey-2, which is an updated version of type 'H'. */
    { "[ALi M1489] AAEON SBC-490",		"sbc-490",		MACHINE_TYPE_486_S3,		CPU_PKG_SOCKET3, 0, 0, 0, 0, 0, 0, 0,										MACHINE_PCI | MACHINE_BUS_PS2 | MACHINE_IDE_DUAL | MACHINE_VIDEO,		 1024,  65536, 1024, 255,	      machine_at_sbc_490_init, at_sbc_490_get_device	},
    /* Has the ALi M1487/9's on-chip keyboard controller which clones a standard AT
       KBC. */
    { "[ALi M1489] ABIT AB-PB4",		"abpb4",		MACHINE_TYPE_486_S3,		CPU_PKG_SOCKET3, 0, 0, 0, 0, 0, 0, 0,										MACHINE_PCI | MACHINE_IDE_DUAL,							 1024,  65536, 1024, 255,		machine_at_abpb4_init, NULL			},
    /* Has the ALi M1487/9's on-chip keyboard controller which clones a standard AT
       KBC.
       The BIOS string always ends in -U, but the BIOS will send AMIKey commands 0xCA
       and 0xCB if command 0xA1 returns a letter in the 0x5x or 0x7x ranges, so I'm
       going to give it an AMI 'U' KBC. */
    { "[ALi M1489] AMI WinBIOS 486 PCI",	"win486pci",		MACHINE_TYPE_486_S3,		CPU_PKG_SOCKET3, 0, 0, 0, 0, 0, 0, 0,										MACHINE_PCI | MACHINE_IDE_DUAL,							 1024,  65536, 1024, 255,	    machine_at_win486pci_init, NULL			},
    /* Has the ALi M1487/9's on-chip keyboard controller which clones a standard AT
       KBC.
       The known BIOS string ends in -E, and the BIOS returns whatever command 0xA1
       returns (but only if command 0xA1 is instant response), so said ALi keyboard
       controller likely returns 'E'. */
    { "[ALi M1489] MSI MS-4145",		"ms4145",		MACHINE_TYPE_486_S3,		CPU_PKG_SOCKET3, 0, 0, 0, 0, 0, 0, 0,										MACHINE_PCI | MACHINE_IDE_DUAL,							 1024,  65536, 1024, 255,	       machine_at_ms4145_init, NULL			},
    /* Has an ALi M5042 keyboard controller with Phoenix MultiKey/42 v1.40 firmware. */
    { "[ALi M1489] ESA TF-486",			"tf-486",		MACHINE_TYPE_486_S3,		CPU_PKG_SOCKET3, 0, 0, 0, 0, 0, 0, 0,										MACHINE_PCI | MACHINE_BUS_PS2 | MACHINE_IDE_DUAL,				 1024,  65536, 1024, 255,	       machine_at_tf_486_init, NULL			},
    /* Has IBM PS/2 Type 1 KBC firmware. */
    { "[OPTi 802G] IBM PC 330 (type 6573)",	"pc330_6573",		MACHINE_TYPE_486_S3,		CPU_PKG_SOCKET3_PC330, 0, 25000000, 33333333, 0, 0, 2.0, 3.0,							MACHINE_PCI | MACHINE_BUS_PS2 | MACHINE_IDE,					 1024, 65536, 1024, 127,	   machine_at_pc330_6573_init, NULL			},
    /* This has an AMIKey-2, which is an updated version of type 'H'. */
    { "[i420EX] ASUS PVI-486AP4",		"486ap4",		MACHINE_TYPE_486_S3,		CPU_PKG_SOCKET3, 0, 0, 0, 0, 0, 0, 0,										MACHINE_PCIV | MACHINE_IDE_DUAL,						 1024, 131072, 1024, 127,	       machine_at_486ap4_init, NULL			},
    /* This has the Phoenix MultiKey KBC firmware. */
    { "[i420EX] Intel Classic/PCI ED",		"ninja",		MACHINE_TYPE_486_S3,		CPU_PKG_SOCKET3, 0, 0, 0, 0, 0, 0, 0,										MACHINE_PCI | MACHINE_BUS_PS2 | MACHINE_IDE_DUAL,		  		 1024, 131072, 1024, 127,		machine_at_ninja_init, NULL			},
    /* This has an AMIKey-2, which is an updated version of type 'H'. Also has a
       SST 29EE010 Flash chip. */
    { "[i420ZX] ASUS PCI/I-486SP3G",		"486sp3g",		MACHINE_TYPE_486_S3,		CPU_PKG_SOCKET3, 0, 0, 0, 0, 0, 0, 0,										MACHINE_PCI | MACHINE_IDE_DUAL | MACHINE_SCSI,					 1024, 131072, 1024, 127,	      machine_at_486sp3g_init, NULL			},
    /* I'm going to assume this as an AMIKey-2 like the other two 486SP3's. */
    { "[i420TX] ASUS PCI/I-486SP3",		"486sp3",		MACHINE_TYPE_486_S3,		CPU_PKG_SOCKET3, 0, 0, 0, 0, 0, 0, 0,										MACHINE_PCI | MACHINE_IDE_DUAL | MACHINE_SCSI,					 1024, 131072, 1024, 127,	       machine_at_486sp3_init, NULL			},
    /* This has the Phoenix MultiKey KBC firmware. */
    { "[i420TX] Intel Classic/PCI",		"alfredo",		MACHINE_TYPE_486_S3,		CPU_PKG_SOCKET3, 0, 0, 0, 0, 0, 0, 0,										MACHINE_PCI | MACHINE_BUS_PS2 | MACHINE_IDE_DUAL,		  		 2048, 131072, 2048, 127,	      machine_at_alfredo_init, NULL			},
    /* This has an AMIKey-2, which is an updated version of type 'H'. */
    { "[SiS 496] ASUS PVI-486SP3C",		"486sp3c",		MACHINE_TYPE_486_S3,		CPU_PKG_SOCKET3, 0, 0, 0, 0, 0, 0, 0,										MACHINE_PCIV | MACHINE_IDE_DUAL,						 1024, 261120, 1024, 255,	      machine_at_486sp3c_init, NULL			},
    /* This has an AMIKey-2, which is an updated version of type 'H'. */
    { "[SiS 496] Lucky Star LS-486E",		"ls486e",		MACHINE_TYPE_486_S3,		CPU_PKG_SOCKET3, 0, 0, 0, 0, 0, 0, 0,										MACHINE_PCI | MACHINE_IDE_DUAL,							 1024, 131072, 1024, 255,	       machine_at_ls486e_init, NULL			},
    /* The BIOS does not send a single non-standard KBC command, so it has a standard PS/2 KBC. */
    { "[SiS 496] Micronics M4Li",		"m4li",			MACHINE_TYPE_486_S3,		CPU_PKG_SOCKET3, 0, 0, 0, 0, 0, 0, 0,										MACHINE_PCI | MACHINE_BUS_PS2 | MACHINE_IDE_DUAL,				 1024, 131072, 1024, 127,		 machine_at_m4li_init, NULL			},
    /* Has a BestKey KBC which clones AMI type 'H'. */
    { "[SiS 496] Rise Computer R418",		"r418",			MACHINE_TYPE_486_S3,		CPU_PKG_SOCKET3, 0, 0, 0, 0, 0, 0, 0,										MACHINE_PCI | MACHINE_IDE_DUAL,							 1024, 261120, 1024, 255,		 machine_at_r418_init, NULL			},
    /* This has a Holtek KBC and the BIOS does not send a single non-standard KBC command, so it
       must be an ASIC that clones the standard IBM PS/2 KBC. */
    { "[SiS 496] Soyo 4SA2",			"4sa2",			MACHINE_TYPE_486_S3,		CPU_PKG_SOCKET3, CPU_BLOCK(CPU_i486SX, CPU_i486DX, CPU_Am486SX, CPU_Am486DX), 0, 0, 0, 0, 0, 0,			MACHINE_PCI | MACHINE_IDE_DUAL,							 1024, 261120, 1024, 255,		 machine_at_4sa2_init, NULL			},
    /* According to MrKsoft, his real 4DPS has an AMIKey-2, which is an updated version
       of type 'H'. */
    { "[SiS 496] Zida Tomato 4DP",		"4dps",			MACHINE_TYPE_486_S3,		CPU_PKG_SOCKET3, 0, 0, 0, 0, 0, 0, 0,										MACHINE_PCI | MACHINE_IDE_DUAL,							 1024, 261120, 1024, 255,		 machine_at_4dps_init, NULL			},
<<<<<<< HEAD
    /* This has the UMC 88xx on-chip KBC. */
    { "[UMC 888x] A-Trend ATC-1415",		"atc1415",		MACHINE_TYPE_486_S3,		CPU_PKG_SOCKET3, 0, 0, 0, 0, 0, 0, 0,										MACHINE_PCI | MACHINE_IDE_DUAL,							 1024,  65536, 1024, 255,	      machine_at_atc1415_init, NULL			},
    /* This has an AMIKey-2, which is an updated version of type 'H'. */
    { "[UMC 888x] ECS Elite UM8810PAIO",	"ecs486",		MACHINE_TYPE_486_S3,		CPU_PKG_SOCKET3, 0, 0, 0, 0, 0, 0, 0,										MACHINE_PCI | MACHINE_IDE_DUAL,							 1024, 131072, 1024, 255,	       machine_at_ecs486_init, NULL			},
    /* Has AMIKey Z(!) KBC firmware. */
    { "[UMC 888x] Epson Action PC 2600",	"actionpc2600",		MACHINE_TYPE_486_S3,		CPU_PKG_SOCKET3, 0, 0, 0, 0, 0, 0, 0,										MACHINE_PCI | MACHINE_IDE_DUAL,							 1024, 262144, 1024, 255,	 machine_at_actionpc2600_init, NULL			},
    /* This has the UMC 88xx on-chip KBC. All the copies of the BIOS string I can find, end in
       in -H, so the UMC on-chip KBC likely emulates the AMI 'H' KBC firmware. */
    { "[UMC 888x] PC Chips M919",		"m919",			MACHINE_TYPE_486_S3,		CPU_PKG_SOCKET3, 0, 0, 0, 0, 0, 0, 0,										MACHINE_PCI | MACHINE_VLB | MACHINE_IDE_DUAL,					 1024, 131072, 1024, 255,		 machine_at_m919_init, NULL			},
    /* Has IBM PS/2 Type 1 KBC firmware. Uses a mysterious I/O port C05. */
    { "[UMC 888x] Samsung SPC7700P-LW",		"spc7700p-lw",		MACHINE_TYPE_486_S3,		CPU_PKG_SOCKET3, 0, 0, 0, 0, 0, 0, 0,										MACHINE_PCI | MACHINE_BUS_PS2 | MACHINE_IDE_DUAL,				 1024, 131072, 1024, 255,	  machine_at_spc7700p_lw_init, NULL			},
    /* This has a Holtek KBC. */
    { "[UMC 888x] Shuttle HOT-433A",		"hot433",		MACHINE_TYPE_486_S3,		CPU_PKG_SOCKET3, 0, 0, 0, 0, 0, 0, 0,										MACHINE_PCI | MACHINE_IDE_DUAL,							 1024, 262144, 1024, 255,	       machine_at_hot433_init, NULL			},
    /* Has a VIA VT82C406 KBC+RTC that likely has identical commands to the VT82C42N. */
    { "[VIA VT82C496G] DFI G486VPA",		"g486vpa",		MACHINE_TYPE_486_S3,		CPU_PKG_SOCKET3, 0, 0, 0, 0, 0, 0, 0,										MACHINE_PCIV | MACHINE_IDE_DUAL,						 1024, 131072, 1024, 255,	      machine_at_g486vpa_init, NULL			},
    /* Has a VIA VT82C42N KBC. */
    { "[VIA VT82C496G] FIC VIP-IO2",		"486vipio2",		MACHINE_TYPE_486_S3,		CPU_PKG_SOCKET3, 0, 0, 0, 0, 0, 0, 0,										MACHINE_PCIV | MACHINE_IDE_DUAL,						 1024, 131072, 1024, 255,	    machine_at_486vipio2_init, NULL			},
=======
    { "[UMC 8881] A-Trend ATC-1415",		"atc1415",		MACHINE_TYPE_486_S3,		CPU_PKG_SOCKET3, 0, 0, 0, 0, 0, 0, 0,										MACHINE_PCI | MACHINE_IDE_DUAL,							 1024,  65536, 1024, 255,	      machine_at_atc1415_init, NULL			},
    { "[UMC 8881] ECS Elite UM8810PAIO",	"ecs486",		MACHINE_TYPE_486_S3,		CPU_PKG_SOCKET3, 0, 0, 0, 0, 0, 0, 0,										MACHINE_PCI | MACHINE_IDE_DUAL,							 1024, 131072, 1024, 255,	       machine_at_ecs486_init, NULL			},
    { "[UMC 8881] Shuttle HOT-433A",		"hot433",		MACHINE_TYPE_486_S3,		CPU_PKG_SOCKET3, 0, 0, 0, 0, 0, 0, 0,										MACHINE_PCI | MACHINE_IDE_DUAL,							 1024, 262144, 1024, 255,	       machine_at_hot433_init, NULL			},
    { "[VIA VT82C496G] FIC VIP-IO2",		"486vipio2",		MACHINE_TYPE_486_S3,		CPU_PKG_SOCKET3, 0, 0, 0, 0, 0, 0, 0,										MACHINE_PCIV | MACHINE_BUS_PS2 | MACHINE_IDE_DUAL,				 1024, 131072, 1024, 255,	    machine_at_486vipio2_init, NULL			},
>>>>>>> 7fc11158

    /* 486 machines - Miscellaneous */
    /* 486 machines which utilize the PCI bus */
    /* Has a Winbond W83977F Super I/O chip with on-chip KBC with AMIKey-2 KBC
       firmware. */
    { "[STPC Client] ITOX STAR",		"itoxstar",		MACHINE_TYPE_486_MISC,		CPU_PKG_STPC, 0, 66666667, 75000000, 0, 0, 1.0, 1.0,								MACHINE_PCI | MACHINE_BUS_PS2 | MACHINE_IDE_DUAL,				 8192, 131072, 8192, 255,	     machine_at_itoxstar_init, NULL			},
    /* Has a Winbond W83977F Super I/O chip with on-chip KBC with AMIKey-2 KBC
       firmware. */
    { "[STPC Consumer-II] Acrosser AR-B1423C",	"arb1423c",		MACHINE_TYPE_486_MISC,		CPU_PKG_STPC, 0, 66666667, 66666667, 0, 0, 2.0, 2.0,								MACHINE_PCI | MACHINE_BUS_PS2 | MACHINE_IDE_DUAL,				32768, 163840, 8192, 255,	     machine_at_arb1423c_init, NULL			},
    /* Has a Winbond W83977F Super I/O chip with on-chip KBC with AMIKey-2 KBC
       firmware. */
    { "[STPC Consumer-II] Acrosser AR-B1479",	"arb1479",		MACHINE_TYPE_486_MISC,		CPU_PKG_STPC, 0, 66666667, 66666667, 0, 0, 2.0, 2.0,								MACHINE_PCI | MACHINE_BUS_PS2 | MACHINE_IDE_DUAL,				32768, 163840, 8192, 255,	      machine_at_arb1479_init, NULL			},
    /* Has a Winbond W83977F Super I/O chip with on-chip KBC with AMIKey-2 KBC
       firmware. */
    { "[STPC Elite] Advantech PCM-9340",	"pcm9340",		MACHINE_TYPE_486_MISC,		CPU_PKG_STPC, 0, 66666667, 66666667, 0, 0, 2.0, 2.0,								MACHINE_PCI | MACHINE_BUS_PS2 | MACHINE_IDE_DUAL,				32768,  98304, 8192, 255,	      machine_at_pcm9340_init, NULL			},
    /* Has a Winbond W83977F Super I/O chip with on-chip KBC with AMIKey-2 KBC
       firmware. */
    { "[STPC Atlas] AAEON PCM-5330",		"pcm5330",		MACHINE_TYPE_486_MISC,		CPU_PKG_STPC, 0, 66666667, 66666667, 0, 0, 2.0, 2.0,								MACHINE_PCI | MACHINE_BUS_PS2 | MACHINE_IDE_DUAL,				32768, 131072,32768, 255,	      machine_at_pcm5330_init, NULL			},

    /* Socket 4 machines */
    /* 430LX */
    /* Has AMIKey H KBC firmware (AMIKey-2), per POST screen with BIOS string
       shown in the manual. Has PS/2 mouse support with serial-style (DB9)
       connector.
       The boot block for BIOS recovery requires an unknown bit on port 805h
       to be clear. */
    { "[i430LX] AMI Excalibur PCI Pentium",	"excalibur_pci",	MACHINE_TYPE_SOCKET4,		CPU_PKG_SOCKET4, 0, 60000000, 66666667, 5000, 5000, MACHINE_MULTIPLIER_FIXED,					MACHINE_PCI | MACHINE_BUS_PS2 | MACHINE_IDE_DUAL,				 2048, 131072, 2048, 127,	machine_at_excalibur_pci_init, NULL			},
    /* Has AMIKey F KBC firmware (AMIKey). */
    { "[i430LX] ASUS P/I-P5MP3",		"p5mp3",		MACHINE_TYPE_SOCKET4,		CPU_PKG_SOCKET4, 0, 60000000, 66666667, 5000, 5000, MACHINE_MULTIPLIER_FIXED,					MACHINE_PCI | MACHINE_BUS_PS2 | MACHINE_IDE,		 			 2048, 196608, 2048, 127,		machine_at_p5mp3_init, NULL			},
    /* Has IBM PS/2 Type 1 KBC firmware. */
    { "[i430LX] Dell Dimension XPS P60",	"dellxp60",		MACHINE_TYPE_SOCKET4,		CPU_PKG_SOCKET4, 0, 60000000, 66666667, 5000, 5000, MACHINE_MULTIPLIER_FIXED,					MACHINE_PCI | MACHINE_BUS_PS2 | MACHINE_IDE,					 2048, 131072, 2048, 127,	     machine_at_dellxp60_init, NULL			},
    /* Has IBM PS/2 Type 1 KBC firmware. */
    { "[i430LX] Dell OptiPlex 560/L",		"opti560l",		MACHINE_TYPE_SOCKET4,		CPU_PKG_SOCKET4, 0, 60000000, 66666667, 5000, 5000, MACHINE_MULTIPLIER_FIXED,					MACHINE_PCI | MACHINE_BUS_PS2 | MACHINE_IDE_DUAL,				 2048, 131072, 2048, 127,	     machine_at_opti560l_init, NULL			},
    /* This has the Phoenix MultiKey KBC firmware.
       This is basically an Intel Batman (*NOT* Batman's Revenge) with a fancier
       POST screen */
    { "[i430LX] AMBRA DP60 PCI",		"ambradp60",		MACHINE_TYPE_SOCKET4,		CPU_PKG_SOCKET4, 0, 60000000, 66666667, 5000, 5000, MACHINE_MULTIPLIER_FIXED,					MACHINE_PCI | MACHINE_BUS_PS2 | MACHINE_IDE_DUAL,				 2048, 131072, 2048, 127,	    machine_at_ambradp60_init, NULL			},
    /* Has IBM PS/2 Type 1 KBC firmware. */
    { "[i430LX] IBM PS/ValuePoint P60",		"valuepointp60",	MACHINE_TYPE_SOCKET4,		CPU_PKG_SOCKET4, 0, 60000000, 66666667, 5000, 5000, MACHINE_MULTIPLIER_FIXED,					MACHINE_PCI | MACHINE_BUS_PS2 | MACHINE_IDE_DUAL,				 2048, 131072, 2048, 127,	machine_at_valuepointp60_init, NULL			},
    /* This has the Phoenix MultiKey KBC firmware. */
    { "[i430LX] Intel Premiere/PCI",		"revenge",		MACHINE_TYPE_SOCKET4,		CPU_PKG_SOCKET4, 0, 60000000, 66666667, 5000, 5000, MACHINE_MULTIPLIER_FIXED,					MACHINE_PCI | MACHINE_BUS_PS2 | MACHINE_IDE_DUAL,				 2048, 131072, 2048, 127,	      machine_at_revenge_init, NULL			},
    /* Has AMI MegaKey KBC firmware. */
    { "[i430LX] Micro Star 586MC1",		"586mc1",		MACHINE_TYPE_SOCKET4,		CPU_PKG_SOCKET4, 0, 60000000, 66666667, 5000, 5000, MACHINE_MULTIPLIER_FIXED,					MACHINE_PCI | MACHINE_BUS_PS2 | MACHINE_IDE_DUAL,			 	 2048, 131072, 2048, 127,	       machine_at_586mc1_init, NULL			},
    /* This has the Phoenix MultiKey KBC firmware. */
    { "[i430LX] Packard Bell PB520R",		"pb520r",		MACHINE_TYPE_SOCKET4,		CPU_PKG_SOCKET4, 0, 60000000, 66666667, 5000, 5000, MACHINE_MULTIPLIER_FIXED,					MACHINE_PCI | MACHINE_BUS_PS2 | MACHINE_IDE_DUAL | MACHINE_VIDEO,		 8192, 139264, 2048, 127,	       machine_at_pb520r_init, at_pb520r_get_device	},

    /* OPTi 596/597 */
    /* This uses an AMI KBC firmware in PS/2 mode (it sends command A5 with the
       PS/2 "Load Security" meaning), most likely MegaKey as it sends command AF
       (Set Extended Controller RAM) just like the later Intel AMI BIOS'es. */
    { "[OPTi 597] AMI Excalibur VLB",		"excalibur",		MACHINE_TYPE_SOCKET4,		CPU_PKG_SOCKET4, 0, 60000000, 66666667, 5000, 5000, MACHINE_MULTIPLIER_FIXED,					MACHINE_VLB | MACHINE_IDE,						 	 2048,  65536, 2048, 127,	    machine_at_excalibur_init, NULL			},

    /* OPTi 596/597/822 */
    /* This has AMIKey 'F' KBC firmware. */
    { "[OPTi 597] Supermicro P5VL-PCI",		"p5vl",			MACHINE_TYPE_SOCKET4,		CPU_PKG_SOCKET4, 0, 60000000, 66666667, 5000, 5000, MACHINE_MULTIPLIER_FIXED,					MACHINE_PCI | MACHINE_VLB,							 8192, 131072, 8192, 127,		 machine_at_p5vl_init, NULL			},

    /* SiS 50x */
    /* This has an unknown AMI KBC firmware, most likely AMIKey / type 'F'. */
    { "[SiS 50x] AMI Excalibur PCI-II Pentium ISA","excalibur_pci-2",	MACHINE_TYPE_SOCKET4,		CPU_PKG_SOCKET4, 0, 60000000, 66666667, 5000, 5000, MACHINE_MULTIPLIER_FIXED,					MACHINE_PCI | MACHINE_BUS_PS2 | MACHINE_IDE_DUAL,				 8192, 131072, 8192, 127,     machine_at_excalibur_pci_2_init, NULL			},
    /* This has an AMIKey-2, which is an updated version of type 'H'. */
    { "[SiS 50x] ASUS PCI/I-P5SP4",		"p5sp4",		MACHINE_TYPE_SOCKET4,		CPU_PKG_SOCKET4, 0, 60000000, 66666667, 5000, 5000, MACHINE_MULTIPLIER_FIXED,					MACHINE_PCI | MACHINE_BUS_PS2 | MACHINE_IDE_DUAL,				 8192, 131072, 8192, 127,		machine_at_p5sp4_init, NULL			},

    /* Socket 5 machines */
    /* 430NX */
    /* This has the Phoenix MultiKey KBC firmware. */
    { "[i430NX] Intel Premiere/PCI II",		"plato",		MACHINE_TYPE_SOCKET5,		CPU_PKG_SOCKET5_7, 0, 50000000, 66666667, 3520, 3520, 1.5, 1.5,							MACHINE_PCI | MACHINE_BUS_PS2 | MACHINE_IDE_DUAL,				 2048, 131072, 2048, 127,		machine_at_plato_init, NULL			},
    /* This has the Phoenix MultiKey KBC firmware.
       This is basically an Intel Premiere/PCI II with a fancier POST screen. */
    { "[i430NX] AMBRA DP90 PCI",		"ambradp90",		MACHINE_TYPE_SOCKET5,		CPU_PKG_SOCKET5_7, 0, 50000000, 66666667, 3380, 3520, 1.5, 1.5,							MACHINE_PCI | MACHINE_BUS_PS2 | MACHINE_IDE_DUAL,				 2048, 131072, 2048, 127,	    machine_at_ambradp90_init, NULL			},
    /* Has AMI MegaKey KBC firmware. */
    { "[i430NX] Gigabyte GA-586IP",		"430nx",		MACHINE_TYPE_SOCKET5,		CPU_PKG_SOCKET5_7, 0, 60000000, 66666667, 3520, 3520, 1.5, 1.5,							MACHINE_PCI | MACHINE_BUS_PS2 | MACHINE_IDE_DUAL,				 2048, 131072, 2048, 127,		machine_at_430nx_init, NULL			},

    /* 430FX */
    /* Uses an ACER/NEC 90M002A (UPD82C42C, 8042 clone) with unknown firmware (V5.0). */
    { "[i430FX] Acer V30",			"acerv30",		MACHINE_TYPE_SOCKET5,		CPU_PKG_SOCKET5_7, 0, 50000000, 66666667, 3380, 3520, 1.5, 2.0,							MACHINE_PCI | MACHINE_BUS_PS2 | MACHINE_IDE_DUAL,				 8192, 131072, 8192, 127,	      machine_at_acerv30_init, NULL			},
    /* Has AMIKey F KBC firmware. */
    { "[i430FX] AMI Apollo",			"apollo",		MACHINE_TYPE_SOCKET5,		CPU_PKG_SOCKET5_7, 0, 50000000, 66666667, 3380, 3520, 1.5, 2.0,							MACHINE_PCI | MACHINE_BUS_PS2 | MACHINE_IDE_DUAL,				 8192, 131072, 8192, 127,	       machine_at_apollo_init, NULL			},
    /* Has AMIKey H KBC firmware. */
    { "[i430FX] Dataexpert EXP8551",		"exp8551",		MACHINE_TYPE_SOCKET5,		CPU_PKG_SOCKET5_7, 0, 50000000, 66666667, 3380, 3520, 1.5, 2.0,							MACHINE_PCI | MACHINE_BUS_PS2 | MACHINE_IDE_DUAL,				 8192, 131072, 8192, 127,	      machine_at_exp8551_init, NULL			},
    /* The BIOS does not send a single non-standard KBC command, but the board has a SMC Super I/O
       chip with on-chip KBC and AMI MegaKey KBC firmware. */
    { "[i430FX] HP Vectra VL 5 Series 4",	"vectra54",		MACHINE_TYPE_SOCKET5,		CPU_PKG_SOCKET5_7, 0, 50000000, 66666667, 3380, 3520, 1.5, 2.0,							MACHINE_PCI | MACHINE_BUS_PS2 | MACHINE_IDE_DUAL | MACHINE_VIDEO,		 8192, 131072, 8192, 511,	     machine_at_vectra54_init, at_vectra54_get_device	},
    /* According to tests from real hardware: This has AMI MegaKey KBC firmware on the
       PC87306 Super I/O chip, command 0xA1 returns '5'.
       Command 0xA0 copyright string: (C)1994 AMI . */
    { "[i430FX] Intel Advanced/ZP",		"zappa",		MACHINE_TYPE_SOCKET5,		CPU_PKG_SOCKET5_7, 0, 50000000, 66666667, 3380, 3520, 1.5, 2.0,							MACHINE_PCI | MACHINE_BUS_PS2 | MACHINE_IDE_DUAL,				 8192, 131072, 8192, 127,		machine_at_zappa_init, NULL			},
    /* The BIOS sends KBC command B3 which indicates an AMI (or VIA VT82C42N) KBC. */
    { "[i430FX] NEC PowerMate V",  		"powermatev",		MACHINE_TYPE_SOCKET5,		CPU_PKG_SOCKET5_7, 0, 50000000, 66666667, 3380, 3520, 1.5, 2.0,							MACHINE_PCI | MACHINE_BUS_PS2 | MACHINE_IDE_DUAL,				 8192, 131072, 8192, 127,	   machine_at_powermatev_init, NULL			},
    /* Has a VIA VT82C42N KBC. */
    { "[i430FX] PC Partner MB500N",		"mb500n",		MACHINE_TYPE_SOCKET5,		CPU_PKG_SOCKET5_7, 0, 50000000, 66666667, 3380, 3520, 1.5, 3.0,							MACHINE_PCI | MACHINE_IDE_DUAL,							 8192, 131072, 8192, 127,	       machine_at_mb500n_init, NULL			},
    /* Has AMIKey Z(!) KBC firmware. */
    { "[i430FX] Trigem Hawk",			"hawk",			MACHINE_TYPE_SOCKET5,		CPU_PKG_SOCKET5_7, 0, 50000000, 66666667, 3380, 3520, 1.5, 2.0,							MACHINE_PCI | MACHINE_BUS_PS2 | MACHINE_IDE_DUAL,				 8192, 131072, 8192, 127,		 machine_at_hawk_init, NULL			},

    /* OPTi 596/597 */
    /* This uses an AMI KBC firmware in PS/2 mode (it sends command A5 with the
       PS/2 "Load Security" meaning), most likely MegaKey as it sends command AF
       (Set Extended Controller RAM) just like the later Intel AMI BIOS'es. */
    { "[OPTi 597] TMC PAT54PV",			"pat54pv",		MACHINE_TYPE_SOCKET5,		CPU_PKG_SOCKET5_7, CPU_BLOCK(CPU_K5, CPU_5K86), 50000000, 66666667, 3520, 3520, 1.5, 1.5,			MACHINE_VLB,									 2048,  65536, 2048, 127,	      machine_at_pat54pv_init, NULL			},
    
    /* OPTi 596/597/822 */
    { "[OPTi 597] Shuttle HOT-543",		"hot543",		MACHINE_TYPE_SOCKET5,		CPU_PKG_SOCKET5_7, 0, 50000000, 66666667, 3520, 3520, 1.5, 1.5,							MACHINE_PCI | MACHINE_VLB,							 8192, 131072, 8192, 127,	       machine_at_hot543_init, NULL			},

    /* SiS 85C50x */
    /* This has an AMIKey-2, which is an updated version of type 'H'. */
    { "[SiS 85C50x] ASUS PCI/I-P54SP4",		"p54sp4",		MACHINE_TYPE_SOCKET5,		CPU_PKG_SOCKET5_7, CPU_BLOCK(CPU_K5, CPU_5K86), 40000000, 66666667, 3380, 3520, 1.5, 1.5,			MACHINE_PCI | MACHINE_BUS_PS2 | MACHINE_IDE_DUAL,				 8192, 131072, 8192, 127,	       machine_at_p54sp4_init, NULL			},
    /* This has an AMIKey-2, which is an updated version of type 'H'. */
    { "[SiS 85C50x] BCM SQ-588",		"sq588",		MACHINE_TYPE_SOCKET5,		CPU_PKG_SOCKET5_7, CPU_BLOCK(CPU_PENTIUMMMX), 50000000, 66666667, 3520, 3520, 1.5, 1.5,				MACHINE_PCI | MACHINE_BUS_PS2 | MACHINE_IDE_DUAL,				 8192, 131072, 8192, 127,		machine_at_sq588_init, NULL			},

    /* Socket 7 (Single Voltage) machines */
    /* 430FX */
    /* This has an AMIKey-2, which is an updated version of type 'H'. */
    { "[i430FX] ASUS P/I-P54TP4XE",		"p54tp4xe",		MACHINE_TYPE_SOCKET7_3V,	CPU_PKG_SOCKET5_7, 0, 50000000, 66666667, 3380, 3600, 1.5, 3.0,							MACHINE_PCI | MACHINE_BUS_PS2 | MACHINE_IDE_DUAL,				 8192, 131072, 8192, 127,	     machine_at_p54tp4xe_init, NULL			},
    /* This has an AMIKey-2, which is an updated version of type 'H'. */
    { "[i430FX] ASUS P/I-P54TP4XE (MR BIOS)",	"mr586",		MACHINE_TYPE_SOCKET7_3V,	CPU_PKG_SOCKET5_7, 0, 50000000, 66666667, 3380, 3600, 1.5, 3.0,							MACHINE_PCI | MACHINE_BUS_PS2 | MACHINE_IDE_DUAL,				 8192, 131072, 8192, 127,		machine_at_mr586_init, NULL			},
    /* According to tests from real hardware: This has AMI MegaKey KBC firmware on the
       PC87306 Super I/O chip, command 0xA1 returns '5'.
       Command 0xA0 copyright string: (C)1994 AMI . */
    { "[i430FX] Gateway 2000 Thor",		"gw2katx",		MACHINE_TYPE_SOCKET7_3V,	CPU_PKG_SOCKET5_7, 0, 50000000, 66666667, 3380, 3520, 1.5, 3.0,							MACHINE_PCI | MACHINE_BUS_PS2 | MACHINE_IDE_DUAL,				 8192, 131072, 8192, 127,	      machine_at_gw2katx_init, NULL			},
    /* According to tests from real hardware: This has AMI MegaKey KBC firmware on the
       PC87306 Super I/O chip, command 0xA1 returns '5'.
       Command 0xA0 copyright string: (C)1994 AMI . */
    { "[i430FX] Intel Advanced/ATX",		"thor",			MACHINE_TYPE_SOCKET7_3V,	CPU_PKG_SOCKET5_7, 0, 50000000, 66666667, 3380, 3520, 1.5, 3.0,							MACHINE_PCI | MACHINE_BUS_PS2 | MACHINE_IDE_DUAL | MACHINE_VIDEO,		 8192, 131072, 8192, 127,		 machine_at_thor_init, at_thor_get_device	},
    /* According to tests from real hardware: This has AMI MegaKey KBC firmware on the
       PC87306 Super I/O chip, command 0xA1 returns '5'.
       Command 0xA0 copyright string: (C)1994 AMI . */
    { "[i430FX] Intel Advanced/ATX (MR BIOS)",	"mrthor",		MACHINE_TYPE_SOCKET7_3V,	CPU_PKG_SOCKET5_7, 0, 50000000, 66666667, 3380, 3520, 1.5, 3.0,							MACHINE_PCI | MACHINE_BUS_PS2 | MACHINE_IDE_DUAL,		 		8192, 131072, 8192, 127,	       machine_at_mrthor_init, at_mrthor_get_device	},
    /* According to tests from real hardware: This has AMI MegaKey KBC firmware on the
       PC87306 Super I/O chip, command 0xA1 returns '5'.
       Command 0xA0 copyright string: (C)1994 AMI . */
    { "[i430FX] Intel Advanced/EV",		"endeavor",		MACHINE_TYPE_SOCKET7_3V,	CPU_PKG_SOCKET5_7, 0, 50000000, 66666667, 3380, 3520, 1.5, 3.0,							MACHINE_PCI | MACHINE_BUS_PS2 | MACHINE_IDE_DUAL | MACHINE_VIDEO,		 8192, 131072, 8192, 127,	     machine_at_endeavor_init, at_endeavor_get_device	},
    /* This has an AMIKey-2, which is an updated version of type 'H'. */
    { "[i430FX] MSI MS-5119",			"ms5119",		MACHINE_TYPE_SOCKET7_3V,	CPU_PKG_SOCKET5_7, 0, 50000000, 66666667, 2500, 3520, 1.5, 3.0,							MACHINE_PCI | MACHINE_BUS_PS2 | MACHINE_IDE_DUAL,		  		 8192, 131072, 8192, 127,	       machine_at_ms5119_init, NULL			},
    /* This most likely uses AMI MegaKey KBC firmware as well due to having the same
       Super I/O chip (that has the KBC firmware on it) as eg. the Advanced/EV. */
    { "[i430FX] Packard Bell PB640",		"pb640",		MACHINE_TYPE_SOCKET7_3V,	CPU_PKG_SOCKET5_7, 0, 50000000, 66666667, 3380, 3520, 1.5, 3.0,							MACHINE_PCI | MACHINE_BUS_PS2 | MACHINE_IDE_DUAL | MACHINE_VIDEO, 		 8192, 131072, 8192, 127,		machine_at_pb640_init, at_pb640_get_device	},
    /* Has an AMI 'H' KBC firmware (1992). */
    { "[i430FX] QDI FMB",			"fmb",			MACHINE_TYPE_SOCKET7_3V,	CPU_PKG_SOCKET5_7, CPU_BLOCK(CPU_WINCHIP, CPU_WINCHIP2, CPU_Cx6x86, CPU_Cx6x86L, CPU_Cx6x86MX), 50000000, 66666667, 3380, 3520, 1.5, 3.0, MACHINE_PCI | MACHINE_IDE_DUAL,			 8192, 131072, 8192, 127,		  machine_at_fmb_init, NULL			},

    /* 430HX */
    /* I can't determine what KBC firmware this has, but given that the Acer V35N and
       V60 have Phoenix MultiKey KBC firmware on the chip, I'm going to assume so
       does the M3A. */
    { "[i430HX] Acer M3A",			"acerm3a",		MACHINE_TYPE_SOCKET7_3V,	CPU_PKG_SOCKET5_7, 0, 50000000, 66666667, 3300, 3520, 1.5, 3.0,							MACHINE_PCI | MACHINE_BUS_PS2 | MACHINE_IDE_DUAL,				 8192, 196608, 8192, 127,	      machine_at_acerm3a_init, NULL			},
    /* Has AMIKey F KBC firmware. */
    { "[i430HX] AOpen AP53",			"ap53",			MACHINE_TYPE_SOCKET7_3V,	CPU_PKG_SOCKET5_7, 0, 50000000, 66666667, 3450, 3520, 1.5, 3.0,							MACHINE_PCI | MACHINE_BUS_PS2 | MACHINE_IDE_DUAL,		 		 8192, 524288, 8192, 127,		 machine_at_ap53_init, NULL			},
    /* [TEST] Has a VIA 82C42N KBC, with AMIKey F KBC firmware. */
    { "[i430HX] Biostar MB-8500TUC",		"8500tuc",		MACHINE_TYPE_SOCKET7_3V,	CPU_PKG_SOCKET5_7, 0, 50000000, 66666667, 3380, 3520, 1.5, 3.0,							MACHINE_PCI | MACHINE_BUS_PS2 | MACHINE_IDE_DUAL,				 8192, 524288, 8192, 127,	      machine_at_8500tuc_init, NULL			},
    /* [TEST] Unable to determine what KBC this has. A list on a Danish site shows
       the BIOS as having a -0 string, indicating non-AMI KBC firmware. */
    { "[i430HX] SuperMicro Super P55T2S",	"p55t2s",		MACHINE_TYPE_SOCKET7_3V,	CPU_PKG_SOCKET5_7, 0, 50000000, 66666667, 3300, 3520, 1.5, 3.0,							MACHINE_PCI | MACHINE_BUS_PS2 | MACHINE_IDE_DUAL,				 8192, 786432, 8192, 127,	       machine_at_p55t2s_init, NULL			},

    /* 430VX */
    /* Has AMIKey H KBC firmware (AMIKey-2). */
    { "[i430VX] ECS P5VX-B",			"p5vxb",		MACHINE_TYPE_SOCKET7_3V,	CPU_PKG_SOCKET5_7, 0, 50000000, 66666667, 3380, 3520, 1.5, 3.0,							MACHINE_PCI | MACHINE_BUS_PS2 | MACHINE_IDE_DUAL,		 		 8192, 131072, 8192, 127,		machine_at_p5vxb_init, NULL			},
    /* According to tests from real hardware: This has AMI MegaKey KBC firmware on the
       PC87306 Super I/O chip, command 0xA1 returns '5'.
       Command 0xA0 copyright string: (C)1994 AMI . */
    { "[i430VX] Gateway 2000 Tigereye",		"gw2kte",		MACHINE_TYPE_SOCKET7_3V,	CPU_PKG_SOCKET5_7, 0, 50000000, 66666667, 3380, 3520, 1.5, 3.0,							MACHINE_PCI | MACHINE_BUS_PS2 | MACHINE_IDE_DUAL,		 		 8192, 131072, 8192, 127,	       machine_at_gw2kte_init, NULL			},

    /* SiS 5511 */
    /* Has AMIKey H KBC firmware (AMIKey-2). */
    { "[SiS 5511] AOpen AP5S",			"ap5s",			MACHINE_TYPE_SOCKET7_3V,	CPU_PKG_SOCKET5_7, 0, 50000000, 66666667, 3380, 3520, 1.5, 3.0,							MACHINE_PCI | MACHINE_BUS_PS2 | MACHINE_IDE_DUAL,		 		 8192, 524288, 8192, 127,	       machine_at_ap5s_init, NULL			},

    /* Socket 7 (Dual Voltage) machines */
    /* 430HX */
    /* Has SST flash and the SMC FDC73C935's on-chip KBC with Phoenix MultiKey firmware. */
    { "[i430HX] Acer V35N",			"acerv35n",		MACHINE_TYPE_SOCKET7,		CPU_PKG_SOCKET5_7, CPU_BLOCK(CPU_Cx6x86MX), 50000000, 66666667, 2800, 3520, 1.5, 3.0,				MACHINE_PCI | MACHINE_BUS_PS2 | MACHINE_IDE_DUAL,				 8192, 196608, 8192, 127,	     machine_at_acerv35n_init, NULL			},
    /* Has AMIKey H KBC firmware (AMIKey-2). */
    { "[i430HX] ASUS P/I-P55T2P4",		"p55t2p4",		MACHINE_TYPE_SOCKET7,		CPU_PKG_SOCKET5_7, 0, 50000000, 83333333, 2500, 3520, 1.5, 3.0,							MACHINE_PCI | MACHINE_BUS_PS2 | MACHINE_IDE_DUAL,				 8192, 262144, 8192, 127,	      machine_at_p55t2p4_init, NULL			},
    /* Has the SMC FDC73C935's on-chip KBC with Phoenix MultiKey firmware. */
    { "[i430HX] Micronics M7S-Hi",		"m7shi",		MACHINE_TYPE_SOCKET7,		CPU_PKG_SOCKET5_7, 0, 50000000, 66666667, 2800, 3520, 1.5, 3.0,							MACHINE_PCI | MACHINE_BUS_PS2 | MACHINE_IDE_DUAL,		 		 8192, 131072, 8192, 511,		machine_at_m7shi_init, NULL			},
    /* According to tests from real hardware: This has AMI MegaKey KBC firmware on the
       PC87306 Super I/O chip, command 0xA1 returns '5'.
       Command 0xA0 copyright string: (C)1994 AMI . */
    { "[i430HX] Intel TC430HX",			"tc430hx",		MACHINE_TYPE_SOCKET7,		CPU_PKG_SOCKET5_7, 0, 50000000, 66666667, 2800, 3520, 1.5, 3.0,							MACHINE_PCI | MACHINE_BUS_PS2 | MACHINE_IDE_DUAL,		  		 8192, 131072, 8192, 255,	      machine_at_tc430hx_init, NULL			},
    /* According to tests from real hardware: This has AMI MegaKey KBC firmware on the
       PC87306 Super I/O chip, command 0xA1 returns '5'.
       Command 0xA0 copyright string: (C)1994 AMI . */
    { "[i430HX] Toshiba Equium 5200D",		"equium5200",		MACHINE_TYPE_SOCKET7,		CPU_PKG_SOCKET5_7, 0, 50000000, 66666667, 2800, 3520, 1.5, 3.0,							MACHINE_PCI | MACHINE_BUS_PS2 | MACHINE_IDE_DUAL,		  		 8192, 196608, 8192, 127,	   machine_at_equium5200_init, NULL			},
    /* According to tests from real hardware: This has AMI MegaKey KBC firmware on the
       PC87306 Super I/O chip, command 0xA1 returns '5'.
       Command 0xA0 copyright string: (C)1994 AMI .
       Yes, this is an Intel AMI BIOS with a fancy splash screen. */
    { "[i430HX] Sony Vaio PCV-240",		"pcv240",		MACHINE_TYPE_SOCKET7,		CPU_PKG_SOCKET5_7, 0, 50000000, 66666667, 2800, 3520, 1.5, 3.0,							MACHINE_PCI | MACHINE_BUS_PS2 | MACHINE_IDE_DUAL,		  		 8192, 196608, 8192, 127,	       machine_at_pcv240_init, NULL			},
    /* The base board has AMIKey-2 (updated 'H') KBC firmware. */
    { "[i430HX] ASUS P/I-P65UP5 (C-P55T2D)",	"p65up5_cp55t2d",	MACHINE_TYPE_SOCKET7,		CPU_PKG_SOCKET5_7, 0, 50000000, 66666667, 2500, 3520, 1.5, 3.0,							MACHINE_PCI | MACHINE_BUS_PS2 | MACHINE_IDE_DUAL,		  		 8192, 524288, 8192, 127,      machine_at_p65up5_cp55t2d_init, NULL			},

    /* 430VX */
    /* This has the VIA VT82C42N KBC. */
    { "[i430VX] AOpen AP5VM",			"ap5vm",		MACHINE_TYPE_SOCKET7,		CPU_PKG_SOCKET5_7, 0, 50000000, 66666667, 2600, 3520, 1.5, 3.0,							MACHINE_PCI | MACHINE_BUS_PS2 | MACHINE_IDE_DUAL | MACHINE_SCSI, 		 8192, 131072, 8192, 127,		machine_at_ap5vm_init, NULL			},
    /* Has AMIKey H KBC firmware (AMIKey-2). */
    { "[i430VX] ASUS P/I-P55TVP4",		"p55tvp4",		MACHINE_TYPE_SOCKET7,		CPU_PKG_SOCKET5_7, 0, 50000000, 66666667, 2500, 3520, 1.5, 3.0,							MACHINE_PCI | MACHINE_BUS_PS2 | MACHINE_IDE_DUAL,		 		 8192, 131072, 8192, 127,	      machine_at_p55tvp4_init, NULL			},
    /* The BIOS does not send a single non-standard KBC command, so it must have a standard IBM
       PS/2 KBC firmware or a clone thereof. */
    { "[i430VX] Azza 5IVG",			"5ivg",			MACHINE_TYPE_SOCKET7,		CPU_PKG_SOCKET5_7, 0, 50000000, 66666667, 2500, 3520, 1.5, 3.0,							MACHINE_PCI | MACHINE_BUS_PS2 | MACHINE_IDE_DUAL,		  		 8192, 131072, 8192, 127,		 machine_at_5ivg_init, NULL			},
    /* [TEST] Has AMIKey 'F' KBC firmware. */
    { "[i430VX] Biostar MB-8500TVX-A",		"8500tvxa",		MACHINE_TYPE_SOCKET7,		CPU_PKG_SOCKET5_7, 0, 50000000, 66666667, 2600, 3520, 1.5, 3.0,							MACHINE_PCI | MACHINE_BUS_PS2 | MACHINE_IDE_DUAL,		 		 8192, 131072, 8192, 127,	     machine_at_8500tvxa_init, NULL			},
    /* The BIOS does not send a single non-standard KBC command, but the board has a SMC Super I/O
       chip with on-chip KBC and AMI MegaKey KBC firmware. */
    { "[i430VX] Compaq Presario 2240",		"presario2240",		MACHINE_TYPE_SOCKET7,		CPU_PKG_SOCKET5_7, 0, 50000000, 66666667, 2800, 3520, 1.5, 3.0,							MACHINE_PCI | MACHINE_BUS_PS2 | MACHINE_IDE_DUAL | MACHINE_VIDEO,		 8192, 131072, 8192, 127,	 machine_at_presario2240_init, at_presario2240_get_device	},
    /* This most likely has AMI MegaKey as above. */
    { "[i430VX] Compaq Presario 4500",		"presario4500",		MACHINE_TYPE_SOCKET7,		CPU_PKG_SOCKET5_7, 0, 50000000, 66666667, 2800, 3520, 1.5, 3.0,							MACHINE_PCI | MACHINE_BUS_PS2 | MACHINE_IDE_DUAL | MACHINE_VIDEO,		 8192, 131072, 8192, 127,	 machine_at_presario4500_init, at_presario4500_get_device	},
    /* The BIOS sends KBC command CB which is an AMI KBC command, so it has an AMI KBC firmware. */
    { "[i430VX] Epox P55-VA",			"p55va",		MACHINE_TYPE_SOCKET7,		CPU_PKG_SOCKET5_7, 0, 50000000, 66666667, 2500, 3520, 1.5, 3.0,							MACHINE_PCI | MACHINE_BUS_PS2 | MACHINE_IDE_DUAL,		  		 8192, 131072, 8192, 127,		machine_at_p55va_init, NULL			},
    /* The BIOS does not send a single non-standard KBC command. */
    { "[i430VX] HP Brio 80xx",			"brio80xx",		MACHINE_TYPE_SOCKET7,		CPU_PKG_SOCKET5_7, 0, 66666667, 66666667, 2200, 3520, 1.5, 3.0,							MACHINE_PCI | MACHINE_BUS_PS2 | MACHINE_IDE_DUAL,		 		 8192, 131072, 8192, 127,	     machine_at_brio80xx_init, NULL			},
    /* According to tests from real hardware: This has AMI MegaKey KBC firmware on the
       PC87306 Super I/O chip, command 0xA1 returns '5'.
       Command 0xA0 copyright string: (C)1994 AMI . */
    { "[i430VX] Packard Bell PB680",		"pb680",		MACHINE_TYPE_SOCKET7,		CPU_PKG_SOCKET5_7, 0, 50000000, 66666667, 2800, 3520, 1.5, 3.0,							MACHINE_PCI | MACHINE_BUS_PS2 | MACHINE_IDE_DUAL,		 		 8192, 131072, 8192, 127,		machine_at_pb680_init, NULL			},
    /* This has the AMIKey 'H' firmware, possibly AMIKey-2. Photos show it with a BestKey, so it
       likely clones the behavior of AMIKey 'H'. */
    { "[i430VX] PC Partner MB520N",		"mb520n",		MACHINE_TYPE_SOCKET7,		CPU_PKG_SOCKET5_7, 0, 50000000, 66666667, 2600, 3520, 1.5, 3.0,							MACHINE_PCI | MACHINE_BUS_PS2 | MACHINE_IDE_DUAL,		 		 8192, 131072, 8192, 127,	       machine_at_mb520n_init, NULL			},
    /* This has a Holtek KBC and the BIOS does not send a single non-standard KBC command, so it
       must be an ASIC that clones the standard IBM PS/2 KBC. */
    { "[i430VX] Shuttle HOT-557",		"430vx",		MACHINE_TYPE_SOCKET7,		CPU_PKG_SOCKET5_7, 0, 50000000, 66666667, 2500, 3520, 1.5, 3.0,							MACHINE_PCI | MACHINE_BUS_PS2 | MACHINE_IDE_DUAL | MACHINE_GAMEPORT,		 8192, 131072, 8192, 127,	       machine_at_i430vx_init, NULL			},

    /* 430TX */
    /* The BIOS sends KBC command B8, CA, and CB, so it has an AMI KBC firmware. */
    { "[i430TX] ADLink NuPRO-592",		"nupro592",		MACHINE_TYPE_SOCKET7,		CPU_PKG_SOCKET5_7, 0, 66666667, 66666667, 1900, 2800, 1.5, 5.5,							MACHINE_PCI | MACHINE_BUS_PS2 | MACHINE_IDE_DUAL,				 8192, 262144, 8192, 255,	     machine_at_nupro592_init, NULL			},
    /* This has the AMIKey KBC firmware, which is an updated 'F' type (YM430TX is based on the TX97). */
    { "[i430TX] ASUS TX97",			"tx97",			MACHINE_TYPE_SOCKET7,		CPU_PKG_SOCKET5_7, 0, 50000000, 75000000, 2500, 3520, 1.5, 3.0,							MACHINE_PCI | MACHINE_BUS_PS2 | MACHINE_IDE_DUAL,				 8192, 262144, 8192, 255,		 machine_at_tx97_init, NULL			},
#if defined(DEV_BRANCH) && defined(NO_SIO)
    /* This has the Phoenix MultiKey KBC firmware. */
    { "[i430TX] Intel AN430TX",			"an430tx",		MACHINE_TYPE_SOCKET7,		CPU_PKG_SOCKET5_7, 0, 60000000, 66666667, 2800, 3520, 1.5, 3.0,							MACHINE_PCI | MACHINE_BUS_PS2 | MACHINE_IDE_DUAL,				 8192, 262144, 8192, 255,	      machine_at_an430tx_init, NULL			},
#endif
    /* This has the AMIKey KBC firmware, which is an updated 'F' type. */
    { "[i430TX] Intel YM430TX",			"ym430tx",		MACHINE_TYPE_SOCKET7,		CPU_PKG_SOCKET5_7, 0, 60000000, 66666667, 2800, 3520, 1.5, 3.0,							MACHINE_PCI | MACHINE_BUS_PS2 | MACHINE_IDE_DUAL,				 8192, 262144, 8192, 255,	      machine_at_ym430tx_init, NULL			},
    /* The BIOS sends KBC command BB and expects it to output a byte, which is AMI KBC behavior. */
    { "[i430TX] PC Partner MB540N",		"mb540n",		MACHINE_TYPE_SOCKET7,		CPU_PKG_SOCKET5_7, 0, 60000000, 66666667, 2700, 3520, 1.5, 3.0,							MACHINE_PCI | MACHINE_BUS_PS2 | MACHINE_IDE_DUAL,				 8192, 262144, 8192, 255,	       machine_at_mb540n_init, NULL			},
    /* [TEST] Has AMIKey 'H' KBC firmware. */
    { "[i430TX] SuperMicro Super P5MMS98",	"p5mms98",		MACHINE_TYPE_SOCKET7,		CPU_PKG_SOCKET5_7, 0, 50000000, 66666667, 2100, 3520, 1.5, 3.0,							MACHINE_PCI | MACHINE_BUS_PS2 | MACHINE_IDE_DUAL,				 8192, 262144, 8192, 255,	      machine_at_p5mms98_init, NULL			},

    /* Apollo VPX */
    /* Has the VIA VT82C586B southbridge with on-chip KBC identical to the VIA
       VT82C42N. */
    { "[VIA VPX] FIC VA-502",			"ficva502",		MACHINE_TYPE_SOCKET7,		CPU_PKG_SOCKET5_7, 0, 50000000, 75000000, 2800, 3520, 1.5, 3.0,							MACHINE_PCI | MACHINE_BUS_PS2 | MACHINE_IDE_DUAL,		 		 8192, 524288, 8192, 127,	     machine_at_ficva502_init, NULL			},

    /* Apollo VP3 */
    /* Has the VIA VT82C586B southbridge with on-chip KBC identical to the VIA
       VT82C42N. */
    { "[VIA VP3] FIC PA-2012",			"ficpa2012",		MACHINE_TYPE_SOCKET7,		CPU_PKG_SOCKET5_7, 0, 55000000, 75000000, 2100, 3520, 1.5, 5.5,							MACHINE_AGP | MACHINE_BUS_PS2 | MACHINE_IDE_DUAL,		 		 8192,1048576, 8192, 127,	    machine_at_ficpa2012_init, NULL			},

    /* SiS 5571 */
    /* Has the SiS 5571 chipset with on-chip KBC. */
    { "[SiS 5571] Rise R534F",			"r534f",		MACHINE_TYPE_SOCKET7,		CPU_PKG_SOCKET5_7, 0, 50000000, 66666667, 2500, 3520, 1.5, 3.0,							MACHINE_PCI | MACHINE_BUS_PS2 | MACHINE_IDE_DUAL,		  		 8192, 393216, 8192, 127,		machine_at_r534f_init, NULL			},
    /* Has the SiS 5571 chipset with on-chip KBC. */
    { "[SiS 5571] MSI MS-5146",			"ms5146",		MACHINE_TYPE_SOCKET7,		CPU_PKG_SOCKET5_7, 0, 50000000, 66666667, 2500, 3520, 1.5, 3.0,							MACHINE_PCI | MACHINE_BUS_PS2 | MACHINE_IDE_DUAL,		  		 8192, 262144, 8192, 127,	       machine_at_ms5146_init, NULL			},

    /* ALi ALADDiN IV+ */
    /* Has the ALi M1543 southbridge with on-chip KBC. */
    { "[ALi ALADDiN IV+] PC Chips M560",	"m560",			MACHINE_TYPE_SOCKET7,		CPU_PKG_SOCKET5_7, 0, 50000000, 83333333, 2500, 3520, 1.5, 3.0,							MACHINE_PCI | MACHINE_BUS_PS2 | MACHINE_IDE_DUAL,				 8192, 262144, 8192, 255,		 machine_at_m560_init, NULL			},
    /* Has the ALi M1543 southbridge with on-chip KBC. */
    { "[ALi ALADDiN IV+] MSI MS-5164",		"ms5164",		MACHINE_TYPE_SOCKET7,		CPU_PKG_SOCKET5_7, 0, 60000000, 66666667, 2100, 3520, 1.5, 3.0,							MACHINE_PCI | MACHINE_BUS_PS2 | MACHINE_IDE_DUAL,				 8192, 262144, 8192, 255,	       machine_at_ms5164_init, NULL			},

    /* Super Socket 7 machines */
    /* ALi ALADDiN V */
    /* Has the ALi M1543C southbridge with on-chip KBC. */
    { "[ALi ALADDiN V] ASUS P5A",		"p5a",			MACHINE_TYPE_SOCKETS7,		CPU_PKG_SOCKET5_7, 0, 66666667, 124242424, 2000, 3200, 1.5, 5.5,						MACHINE_AGP | MACHINE_BUS_PS2 | MACHINE_IDE_DUAL,				 1024,2097152, 8192, 255,		  machine_at_p5a_init, NULL			},
    /* Is the exact same as the Matsonic MS6260S. Has the ALi M1543C southbridge
       with on-chip KBC. */
    { "[ALi ALADDiN V] PC Chips M579",		"m579",			MACHINE_TYPE_SOCKETS7,		CPU_PKG_SOCKET5_7, 0, 66666667, 124242424, 2000, 3200, 1.5, 5.5,						MACHINE_AGP | MACHINE_BUS_PS2 | MACHINE_IDE_DUAL,				 1024,2097152, 8192, 255,		 machine_at_m579_init, NULL			},
    /* Has the ALi M1543C southbridge with on-chip KBC. */
    { "[ALi ALADDiN V] Gigabyte GA-5AA",	"ga-5aa",		MACHINE_TYPE_SOCKETS7,		CPU_PKG_SOCKET5_7, 0, 66666667, 124242424, 2000, 3200, 1.5, 5.5,						MACHINE_AGP | MACHINE_BUS_PS2 | MACHINE_IDE_DUAL,				 1024,2097152, 8192, 255,	       machine_at_ga_5aa_init, NULL			},
    /* Has the ALi M1543C southbridge with on-chip KBC. */
    { "[ALi ALADDiN V] Gigabyte GA-5AX",	"ga-5ax",		MACHINE_TYPE_SOCKETS7,		CPU_PKG_SOCKET5_7, 0, 66666667, 124242424, 2000, 3200, 1.5, 5.5,						MACHINE_AGP | MACHINE_BUS_PS2 | MACHINE_IDE_DUAL,				 1024,2097152, 8192, 255,	       machine_at_ga_5ax_init, NULL			},

    /* Apollo MVP3 */
    /* Has the VIA VT82C586B southbridge with on-chip KBC identical to the VIA
       VT82C42N. */
    { "[VIA MVP3] AOpen AX59 Pro",		"ax59pro",		MACHINE_TYPE_SOCKETS7,		CPU_PKG_SOCKET5_7, 0, 66666667, 124242424, 1300, 3520, 1.5, 5.5,						MACHINE_AGP | MACHINE_BUS_PS2 | MACHINE_IDE_DUAL,				 8192,1048576, 8192, 255,	      machine_at_ax59pro_init, NULL			},
    /* Has the VIA VT82C586B southbridge with on-chip KBC identical to the VIA
       VT82C42N. */
    { "[VIA MVP3] FIC VA-503+",			"ficva503p",		MACHINE_TYPE_SOCKETS7,		CPU_PKG_SOCKET5_7, 0, 66666667, 124242424, 2000, 3200, 1.5, 5.5,						MACHINE_AGP | MACHINE_BUS_PS2 | MACHINE_IDE_DUAL,				 8192,1048576, 8192, 255,		 machine_at_mvp3_init, NULL			},
    /* Has the VIA VT82C686A southbridge with on-chip KBC identical to the VIA
       VT82C42N. */
    { "[VIA MVP3] FIC VA-503A",			"ficva503a",		MACHINE_TYPE_SOCKETS7,		CPU_PKG_SOCKET5_7, 0, 66666667, 124242424, 1800, 3100, 1.5, 5.5,						MACHINE_AGP | MACHINE_BUS_PS2 | MACHINE_IDE_DUAL,				 8192, 786432, 8192, 255,	    machine_at_ficva503a_init, NULL			},
    /* Has the VIA VT82C686A southbridge with on-chip KBC identical to the VIA
       VT82C42N. */
    { "[VIA MVP3] Soyo SY-5EMA Pro",		"sy-5ema_pro",		MACHINE_TYPE_SOCKETS7,		CPU_PKG_SOCKET5_7, 0, 66666667, 124242424, 1800, 3100, 1.5, 5.5,						MACHINE_AGP | MACHINE_BUS_PS2 | MACHINE_IDE_DUAL,				 8192, 786432, 8192, 255,	  machine_at_sy_5ema_pro_init, NULL			},

    /* Socket 8 machines */
    /* 450KX */
#if defined(DEV_BRANCH) && defined(USE_I450KX)
    /* This has an AMIKey-2, which is an updated version of type 'H'. */
    { "[i450KX] ASUS P/I-P6RP4",		"p6rp4",		MACHINE_TYPE_SOCKET8,		CPU_PKG_SOCKET8, 0, 60000000, 66666667, 2100, 3500, 1.5, 8.0,							MACHINE_PCI | MACHINE_BUS_PS2 | MACHINE_IDE_DUAL,				 8192, 524288, 8192, 127,	        machine_at_p6rp4_init, NULL			},
#endif

    /* 440FX */
    /* Has the SMC FDC73C935's on-chip KBC with Phoenix MultiKey firmware. */
    { "[i440FX] Acer V60N",			"v60n",			MACHINE_TYPE_SOCKET8,		CPU_PKG_SOCKET8, 0, 60000000, 66666667, 2500, 3500, 1.5, 8.0,							MACHINE_PCI | MACHINE_BUS_PS2 | MACHINE_IDE_DUAL,				 8192, 524288, 8192, 127,		 machine_at_v60n_init, NULL			},
    /* The base board has AMIKey-2 (updated 'H') KBC firmware. */
    { "[i440FX] ASUS P/I-P65UP5 (C-P6ND)",	"p65up5_cp6nd",		MACHINE_TYPE_SOCKET8,		CPU_PKG_SOCKET8, 0, 60000000, 66666667, 2100, 3500, 1.5, 8.0,							MACHINE_PCI | MACHINE_BUS_PS2 | MACHINE_IDE_DUAL,				 8192,1048576, 8192, 127,	 machine_at_p65up5_cp6nd_init, NULL			},
    /* The MB-8600TTX has an AMIKey 'F' KBC firmware, so I'm going to assume so does
       the MB-8600TTC until someone can actually identify it. */
    { "[i440FX] Biostar MB-8600TTC",		"8600ttc",		MACHINE_TYPE_SOCKET8,		CPU_PKG_SOCKET8, 0, 50000000, 66666667, 2900, 3300, 2.0, 5.5,							MACHINE_PCI | MACHINE_BUS_PS2 | MACHINE_IDE_DUAL,				 8192,1048576, 8192, 127,	      machine_at_8500ttc_init, NULL			},
    { "[i440FX] Gigabyte GA-686NX",		"686nx",		MACHINE_TYPE_SOCKET8,		CPU_PKG_SOCKET8, 0, 60000000, 66666667, 2100, 3500, 2.0, 5.5,							MACHINE_PCI | MACHINE_BUS_PS2 | MACHINE_IDE_DUAL,				 8192, 524288, 8192, 127,		machine_at_686nx_init, NULL			},
    /* According to tests from real hardware: This has AMI MegaKey KBC firmware on the
       PC87306 Super I/O chip, command 0xA1 returns '5'.
       Command 0xA0 copyright string: (C)1994 AMI . */
    { "[i440FX] Intel AP440FX",			"ap440fx",		MACHINE_TYPE_SOCKET8,		CPU_PKG_SOCKET8, 0, 60000000, 66666667, 2100, 3500, 2.0, 3.5,							MACHINE_PCI | MACHINE_BUS_PS2 | MACHINE_IDE_DUAL,				 8192, 131072, 8192, 127,	      machine_at_ap440fx_init, NULL			},
    /* According to tests from real hardware: This has AMI MegaKey KBC firmware on the
       PC87306 Super I/O chip, command 0xA1 returns '5'.
       Command 0xA0 copyright string: (C)1994 AMI . */
    { "[i440FX] Intel VS440FX",			"vs440fx",		MACHINE_TYPE_SOCKET8,		CPU_PKG_SOCKET8, 0, 60000000, 66666667, 2100, 3500, 2.0, 3.5,							MACHINE_PCI | MACHINE_BUS_PS2 | MACHINE_IDE_DUAL,				 8192, 524288, 8192, 127,	      machine_at_vs440fx_init, NULL			},
    /* Has the SMC FDC73C935's on-chip KBC with Phoenix MultiKey firmware. */
    { "[i440FX] Micronics M6Mi",		"m6mi",			MACHINE_TYPE_SOCKET8,		CPU_PKG_SOCKET8, 0, 60000000, 66666667, 2900, 3300, 1.5, 8.0,							MACHINE_PCI | MACHINE_BUS_PS2 | MACHINE_IDE_DUAL,				 8192, 786432, 8192, 127,		 machine_at_m6mi_init, NULL			},
    /* I found a BIOS string of it that ends in -S, but it could be a typo for -5
       (there's quite a few AMI BIOS strings around with typo'd KBC codes), so I'm
       going to give it an AMI MegaKey. */
    { "[i440FX] PC Partner MB600N",		"mb600n",		MACHINE_TYPE_SOCKET8,		CPU_PKG_SOCKET8, 0, 60000000, 66666667, 2100, 3500, 1.5, 8.0,							MACHINE_PCI | MACHINE_BUS_PS2 | MACHINE_IDE_DUAL,				 8192, 524288, 8192, 127,	       machine_at_mb600n_init, NULL			},

    /* Slot 1 machines */
    /* ALi ALADDiN V */
    /* Has the ALi M1543C southbridge with on-chip KBC. */
    { "[ALi ALADDiN-PRO II] PC Chips M729",	"m729",			MACHINE_TYPE_SLOT1,		CPU_PKG_SLOT1, 0, 50000000, 66666667, 1800, 3500, 1.5, 8.0,							MACHINE_AGP | MACHINE_BUS_PS2 | MACHINE_IDE_DUAL,				 1024,2097152, 8192, 255,		 machine_at_m729_init, NULL			},

    /* 440FX */
    /* The base board has AMIKey-2 (updated 'H') KBC firmware. */
    { "[i440FX] ASUS P/I-P65UP5 (C-PKND)",	"p65up5_cpknd",		MACHINE_TYPE_SLOT1,		CPU_PKG_SLOT1, 0, 50000000, 66666667, 1800, 3500, 1.5, 8.0,							MACHINE_PCI | MACHINE_BUS_PS2 | MACHINE_IDE_DUAL,				 8192,1048576, 8192, 127,	 machine_at_p65up5_cpknd_init, NULL			},
    /* This has a Holtek KBC and the BIOS does not send a single non-standard KBC command, so it
       must be an ASIC that clones the standard IBM PS/2 KBC. */
    { "[i440FX] ASUS KN97",			"kn97",			MACHINE_TYPE_SLOT1,		CPU_PKG_SLOT1, 0, 60000000, 83333333, 1800, 3500, 1.5, 8.0,							MACHINE_PCI | MACHINE_BUS_PS2 | MACHINE_IDE_DUAL,				 8192, 786432, 8192, 127,		 machine_at_kn97_init, NULL			},

    /* 440LX */
    /* Has a Winbond W83977TF Super I/O chip with on-chip KBC with AMIKey-2 KBC
       firmware. */
    { "[i440LX] ABIT LX6",			"lx6",			MACHINE_TYPE_SLOT1,		CPU_PKG_SLOT1, 0, 60000000, 100000000, 1500, 3500, 2.0, 5.5,							MACHINE_AGP | MACHINE_BUS_PS2 | MACHINE_IDE_DUAL,				 8192,1048576, 8192, 255,		  machine_at_lx6_init, NULL			},
    /* Has a SM(S)C FDC37C935 Super I/O chip with on-chip KBC with Phoenix
       MultiKey KBC firmware. */
    { "[i440LX] Micronics Spitfire",		"spitfire",		MACHINE_TYPE_SLOT1,		CPU_PKG_SLOT1, 0, 66666667, 66666667, 1800, 3500, 1.5, 8.0,							MACHINE_AGP | MACHINE_BUS_PS2 | MACHINE_IDE_DUAL,				 8192,1048576, 8192, 255,	     machine_at_spitfire_init, NULL			},

    /* 440EX */
    /* Has a Winbond W83977TF Super I/O chip with on-chip KBC with AMIKey-2 KBC
       firmware. */
    { "[i440EX] QDI EXCELLENT II",		"p6i440e2",		MACHINE_TYPE_SLOT1,		CPU_PKG_SLOT1, 0, 66666667, 83333333, 1800, 3500, 3.0, 8.0,							MACHINE_PCI | MACHINE_BUS_PS2 | MACHINE_IDE_DUAL,				 8192, 524288, 8192, 255,	     machine_at_p6i440e2_init, NULL			},

    /* 440BX */
    /* Has a Winbond W83977EF Super I/O chip with on-chip KBC with AMIKey-2 KBC
       firmware. */
    { "[i440BX] ASUS P2B-LS",			"p2bls",		MACHINE_TYPE_SLOT1,		CPU_PKG_SLOT1, 0, 50000000, 112121212, 1300, 3500, 1.5, 8.0,							MACHINE_AGP | MACHINE_BUS_PS2 | MACHINE_IDE_DUAL,		 		 8192,1048576, 8192, 255,		machine_at_p2bls_init, NULL			},
    /* Has a Winbond W83977EF Super I/O chip with on-chip KBC with AMIKey-2 KBC
       firmware. */
    { "[i440BX] ASUS P3B-F",			"p3bf",			MACHINE_TYPE_SLOT1,		CPU_PKG_SLOT1, 0, 66666667, 150000000, 1300, 3500, 1.5, 8.0,							MACHINE_AGP | MACHINE_BUS_PS2 | MACHINE_IDE_DUAL,		 		 8192,1048576, 8192, 255,		 machine_at_p3bf_init, NULL			},
    /* Has a Winbond W83977EF Super I/O chip with on-chip KBC with AMIKey-2 KBC
       firmware. */
    { "[i440BX] ABIT BF6",			"bf6",			MACHINE_TYPE_SLOT1,		CPU_PKG_SLOT1, 0, 66666667, 133333333, 1800, 3500, 1.5, 8.0,							MACHINE_AGP | MACHINE_BUS_PS2 | MACHINE_IDE_DUAL,		  		 8192, 786432, 8192, 255,		  machine_at_bf6_init, NULL			},
    /* Has a Winbond W83977TF Super I/O chip with on-chip KBC with AMIKey-2 KBC
       firmware. */
    { "[i440BX] AOpen AX6BC",			"ax6bc",		MACHINE_TYPE_SLOT1,		CPU_PKG_SLOT1, 0, 66666667, 112121212, 1800, 3500, 1.5, 8.0,							MACHINE_AGP | MACHINE_BUS_PS2 | MACHINE_IDE_DUAL,		  		 8192, 786432, 8192, 255,		machine_at_ax6bc_init, NULL			},
    /* Has a Winbond W83977TF Super I/O chip with on-chip KBC with AMIKey-2 KBC
       firmware. */
    { "[i440BX] Gigabyte GA-686BX",		"686bx",		MACHINE_TYPE_SLOT1,		CPU_PKG_SLOT1, 0, 66666667, 100000000, 1800, 3500, 1.5, 8.0,							MACHINE_AGP | MACHINE_BUS_PS2 | MACHINE_IDE_DUAL,	 			 8192,1048576, 8192, 255,		machine_at_686bx_init, NULL			},
    /* Has a SM(S)C FDC37M60x Super I/O chip with on-chip KBC with most likely
       AMIKey-2 KBC firmware. */
    { "[i440BX] HP Vectra VEi 8",		"vei8",			MACHINE_TYPE_SLOT1,		CPU_PKG_SLOT1, 0, 66666667, 100000000, 1800, 3500, 1.5, 8.0,							MACHINE_AGP | MACHINE_BUS_PS2 | MACHINE_IDE_DUAL,	 			 8192,1048576, 8192, 255,		 machine_at_vei8_init, NULL			},
    /* Has a National Semiconductors PC87309 Super I/O chip with on-chip KBC
       with most likely AMIKey-2 KBC firmware. */
    { "[i440BX] Tyan Tsunami ATX",		"tsunamiatx",		MACHINE_TYPE_SLOT1,		CPU_PKG_SLOT1, 0, 66666667, 112121212, 1800, 3500, 1.5, 8.0,							MACHINE_AGP | MACHINE_BUS_PS2 | MACHINE_IDE_DUAL | MACHINE_SOUND,	 	 8192,1048576, 8192, 255,	   machine_at_tsunamiatx_init, at_tsunamiatx_get_device	},
    /* Has a Winbond W83977TF Super I/O chip with on-chip KBC with AMIKey-2 KBC
       firmware. */
    { "[i440BX] SuperMicro Super P6SBA",	"p6sba",		MACHINE_TYPE_SLOT1,		CPU_PKG_SLOT1, 0, 66666667, 100000000, 1800, 3500, 1.5, 8.0,							MACHINE_AGP | MACHINE_BUS_PS2 | MACHINE_IDE_DUAL,		  		 8192, 786432, 8192, 255,		machine_at_p6sba_init, NULL			},
    
    /* 440ZX */
    /* Has a Winbond W83977EF Super I/O chip with on-chip KBC with AMIKey-2 KBC
       firmware. */
    { "[i440ZX] MSI MS-6168",			"ms6168",		MACHINE_TYPE_SLOT1,		CPU_PKG_SLOT1, 0, 66666667, 100000000, 1800, 3500, 1.5, 8.0,							MACHINE_AGP | MACHINE_BUS_PS2 | MACHINE_IDE_DUAL | MACHINE_VIDEO | MACHINE_SOUND,8192, 524288, 8192, 255,	       machine_at_ms6168_init, NULL			},
    /* Has a Winbond W83977EF Super I/O chip with on-chip KBC with AMIKey-2 KBC
       firmware. */
    { "[i440ZX] Packard Bell Bora Pro",		"borapro",		MACHINE_TYPE_SLOT1,		CPU_PKG_SLOT1, 0, 66666667, 66666667, 1800, 3500, 1.5, 8.0,							MACHINE_AGP | MACHINE_BUS_PS2 | MACHINE_IDE_DUAL | MACHINE_VIDEO | MACHINE_SOUND,8192, 524288, 8192, 255,	      machine_at_borapro_init, NULL			},

    /* SMSC VictoryBX-66 */
    /* Has a Winbond W83977EF Super I/O chip with on-chip KBC with AMIKey-2 KBC
       firmware. */
    { "[SMSC VictoryBX-66] A-Trend ATC6310BXII","atc6310bxii",		MACHINE_TYPE_SLOT1,		CPU_PKG_SLOT1, 0, 66666667, 133333333, 1300, 3500, 1.5, 8.0,							MACHINE_AGP | MACHINE_BUS_PS2 | MACHINE_IDE_DUAL,		 		 8192, 786432, 8192, 255,	  machine_at_atc6310bxii_init, NULL			},

    /* VIA Apollo Pro */
    /* Has the VIA VT82C596B southbridge with on-chip KBC identical to the VIA
       VT82C42N. */
    { "[VIA Apollo Pro] FIC KA-6130",		"ficka6130",		MACHINE_TYPE_SLOT1,		CPU_PKG_SLOT1, 0, 66666667, 100000000, 1800, 3500, 1.5, 8.0,							MACHINE_AGP | MACHINE_BUS_PS2 | MACHINE_IDE_DUAL,	 			 8192, 524288, 8192, 255,	    machine_at_ficka6130_init, NULL			},
    /* Has a Winbond W83977EF Super I/O chip with on-chip KBC with AMIKey-2 KBC
       firmware. */
    { "[VIA Apollo Pro133] ASUS P3V133",	"p3v133",		MACHINE_TYPE_SLOT1,		CPU_PKG_SLOT1, 0, 66666667, 150000000, 1300, 3500, 1.5, 8.0,							MACHINE_AGP | MACHINE_BUS_PS2 | MACHINE_IDE_DUAL,	  			 8192,1572864, 8192, 255,	       machine_at_p3v133_init, NULL			},
    /* Has a Winbond W83977EF Super I/O chip with on-chip KBC with AMIKey-2 KBC
       firmware. */
    { "[VIA Apollo Pro133A] ASUS P3V4X",	"p3v4x",		MACHINE_TYPE_SLOT1,		CPU_PKG_SLOT1, 0, 66666667, 150000000, 1300, 3500, 1.5, 8.0,							MACHINE_AGP | MACHINE_BUS_PS2 | MACHINE_IDE_DUAL,	  			 8192,2097152, 8192, 255,		machine_at_p3v4x_init, NULL			},

    /* Slot 1/2 machines */
    /* 440GX */
    /* Has a National Semiconductors PC87309 Super I/O chip with on-chip KBC
       with most likely AMIKey-2 KBC firmware. */
    { "[i440GX] Freeway FW-6400GX",		"fw6400gx",		MACHINE_TYPE_SLOT1_2,		CPU_PKG_SLOT1 | CPU_PKG_SLOT2, 0, 100000000, 150000000, 1800, 3500, 3.0, 8.0,					(MACHINE_AGP & ~MACHINE_AT) | MACHINE_BUS_PS2 | MACHINE_IDE_DUAL,		16384,2080768,16384, 511,	     machine_at_fw6400gx_init, NULL			},

    /* Slot 2 machines */
    /* 440GX */
    /* Has a Winbond W83977EF Super I/O chip with on-chip KBC with AMIKey-2 KBC
       firmware. */
    { "[i440GX] Gigabyte GA-6GXU",		"6gxu",			MACHINE_TYPE_SLOT2,		CPU_PKG_SLOT2, 0, 100000000, 133333333, 1800, 3500, 1.5, 8.0,							MACHINE_AGP | MACHINE_BUS_PS2 | MACHINE_IDE_DUAL,		 		16384,2097152,16384, 511,		 machine_at_6gxu_init, NULL			},
    /* Has a Winbond W83977TF Super I/O chip with on-chip KBC with AMIKey-2 KBC
       firmware. */
    { "[i440GX] SuperMicro Super S2DGE",	"s2dge",		MACHINE_TYPE_SLOT2,		CPU_PKG_SLOT2, 0, 66666667, 100000000, 1800, 3500, 1.5, 8.0,							MACHINE_AGP | MACHINE_BUS_PS2 | MACHINE_IDE_DUAL,		 		16384,2097152,16384, 511,		machine_at_s2dge_init, NULL			},

    /* PGA370 machines */
    /* 440LX */
    /* Has a Winbond W83977TF Super I/O chip with on-chip KBC with AMIKey-2 KBC
       firmware. */
    { "[i440LX] SuperMicro Super 370SLM",	"s370slm",		MACHINE_TYPE_SOCKET370,		CPU_PKG_SOCKET370, 0, 66666667, 100000000, 1800, 3500, MACHINE_MULTIPLIER_FIXED,				MACHINE_AGP | MACHINE_BUS_PS2 | MACHINE_IDE_DUAL,		 		 8192, 786432, 8192, 255,	      machine_at_s370slm_init, NULL			},

    /* 440BX */
    /* Has a Winbond W83977EF Super I/O chip with on-chip KBC with AMIKey-2 KBC
       firmware. */
    { "[i440BX] AEWIN AW-O671R",		"awo671r",		MACHINE_TYPE_SOCKET370,		CPU_PKG_SOCKET370, 0, 66666667, 133333333, 1300, 3500, 1.5, 8.0, /* limits assumed */				MACHINE_AGP | MACHINE_BUS_PS2 | MACHINE_IDE_DUAL,		 		 8192, 524288, 8192, 255,	      machine_at_awo671r_init, NULL			},
    /* Has a Winbond W83977EF Super I/O chip with on-chip KBC with AMIKey-2 KBC
       firmware. */
    { "[i440BX] ASUS CUBX",			"cubx",			MACHINE_TYPE_SOCKET370,		CPU_PKG_SOCKET370, 0, 66666667, 150000000, 1300, 3500, 1.5, 8.0,						MACHINE_AGP | MACHINE_BUS_PS2 | MACHINE_IDE_DUAL,		 		 8192,1048576, 8192, 255,		 machine_at_cubx_init, NULL			},
    /* Has a Winbond W83977EF Super I/O chip with on-chip KBC with AMIKey-2 KBC
       firmware. */
    { "[i440BX] AmazePC AM-BX133",		"ambx133",		MACHINE_TYPE_SOCKET370,		CPU_PKG_SOCKET370, 0, 66666667, 133333333, 1300, 3500, 1.5, 8.0, /* limits assumed */				MACHINE_AGP | MACHINE_BUS_PS2 | MACHINE_IDE_DUAL,		 		 8192, 786432, 8192, 255,	      machine_at_ambx133_init, NULL			},
    /* Has a Winbond W83977EF Super I/O chip with on-chip KBC with AMIKey-2 KBC
       firmware. */
    { "[i440BX] Tyan Trinity 371",		"trinity371",		MACHINE_TYPE_SOCKET370,		CPU_PKG_SOCKET370, 0, 66666667, 133333333, 1300, 3500, 1.5, 8.0,						MACHINE_AGP | MACHINE_BUS_PS2 | MACHINE_IDE_DUAL,		 		 8192, 786432, 8192, 255,	   machine_at_trinity371_init, NULL			},

    /* 440ZX */
    /* Has a Winbond W83977TF Super I/O chip with on-chip KBC with AMIKey-2 KBC
       firmware. */
    { "[i440ZX] Soltek SL-63A1",		"63a",			MACHINE_TYPE_SOCKET370,		CPU_PKG_SOCKET370, 0, 66666667, 100000000, 1800, 3500, 1.5, 8.0,						MACHINE_AGP | MACHINE_BUS_PS2 | MACHINE_IDE_DUAL,				 8192, 524288, 8192, 255,		  machine_at_63a_init, NULL			},

    /* SMSC VictoryBX-66 */
    /* Has a Winbond W83977EF Super I/O chip with on-chip KBC with AMIKey-2 KBC
       firmware. */
    { "[SMSC VictoryBX-66] A-Trend ATC7020BXII","atc7020bxii",		MACHINE_TYPE_SOCKET370,		CPU_PKG_SOCKET370, 0, 66666667, 133333333, 1300, 3500, 1.5, 8.0,						MACHINE_AGP | MACHINE_BUS_PS2 | MACHINE_IDE_DUAL,		 		 8192,1048576, 8192, 255,	  machine_at_atc7020bxii_init, NULL			},

    /* VIA Apollo Pro */
    /* Has the VIA VT82C586B southbridge with on-chip KBC identical to the VIA
       VT82C42N. */
    { "[VIA Apollo Pro] PC Partner APAS3",	"apas3",		MACHINE_TYPE_SOCKET370,		CPU_PKG_SOCKET370, 0, 66666667, 100000000, 1800, 3500, 1.5, 8.0,						MACHINE_AGP | MACHINE_BUS_PS2 | MACHINE_IDE_DUAL,	  			 8192, 786432, 8192, 255,		machine_at_apas3_init, NULL			},
    /* Has a Winbond W83977EF Super I/O chip with on-chip KBC with AMIKey-2 KBC
       firmware. */
    { "[VIA Apollo Pro133] ECS P6BAP",		"p6bap",		MACHINE_TYPE_SOCKET370,		CPU_PKG_SOCKET370, 0, 66666667, 150000000, 1300, 3500, 1.5, 8.0,						MACHINE_AGP | MACHINE_BUS_PS2 | MACHINE_IDE_DUAL,	  			 8192,1572864, 8192, 255,		machine_at_p6bap_init, NULL			},
    /* Has a Winbond W83977TF Super I/O chip with on-chip KBC with AMIKey-2 KBC
       firmware. */
    { "[VIA Apollo Pro133A] AEWIN WCF-681",	"wcf681",		MACHINE_TYPE_SOCKET370,		CPU_PKG_SOCKET370, 0, 66666667, 133333333, 1300, 3500, 1.5, 8.0, /* limits assumed */				MACHINE_AGP | MACHINE_BUS_PS2 | MACHINE_IDE_DUAL,	  			 8192,1048576, 8192, 255,	       machine_at_wcf681_init, NULL			},
    /* Has the VIA VT82C686B southbridge with on-chip KBC identical to the VIA
       VT82C42N. */
    { "[VIA Apollo Pro133A] ASUS CUV4X-LS",	"cuv4xls",		MACHINE_TYPE_SOCKET370,		CPU_PKG_SOCKET370, 0, 66666667, 150000000, 1300, 3500, 1.5, 8.0,						(MACHINE_AGP & ~MACHINE_AT) | MACHINE_BUS_PS2 | MACHINE_BUS_AC97 | MACHINE_IDE_DUAL,16384,1572864, 8192, 255,	      machine_at_cuv4xls_init, NULL			},
    /* Has the VIA VT82C686B southbridge with on-chip KBC identical to the VIA
       VT82C42N. */
    { "[VIA Apollo Pro133A] Acorp 6VIA90AP",	"6via90ap",		MACHINE_TYPE_SOCKET370,		CPU_PKG_SOCKET370, 0, 66666667, 150000000, 1300, 3500, MACHINE_MULTIPLIER_FIXED,				MACHINE_AGP | MACHINE_BUS_PS2 | MACHINE_IDE_DUAL | MACHINE_GAMEPORT,		 8192,1572864, 8192, 255,	     machine_at_6via90ap_init, NULL			},

    /* Miscellaneous/Fake/Hypervisor machines */
    /* Has a Winbond W83977F Super I/O chip with on-chip KBC with AMIKey-2 KBC
       firmware. */
    { "[i440BX] Microsoft Virtual PC 2007",	"vpc2007",		MACHINE_TYPE_MISC,		CPU_PKG_SLOT1, CPU_BLOCK(CPU_PENTIUM2, CPU_CYRIX3S), 0, 0, 0, 0, 0, 0,						MACHINE_AGP | MACHINE_BUS_PS2 | MACHINE_IDE_DUAL,		  		 8192,1048576, 8192, 255,	      machine_at_vpc2007_init, NULL			},

    { NULL,					NULL,			MACHINE_TYPE_NONE,		0, 0, 0, 0, 0, 0, 0, 0,												0,										    0,      0,    0,   0,				 NULL, NULL			}
};


int
machine_count(void)
{
    return((sizeof(machines) / sizeof(machine_t)) - 1);
}


char *
machine_getname(void)
{
    return((char *)machines[machine].name);
}


char *
machine_getname_ex(int m)
{
    return((char *)machines[m].name);
}


const device_t *
machine_getdevice(int m)
{
    if (machines[m].get_device)
	return(machines[m].get_device());

    return(NULL);
}


char *
machine_get_internal_name(void)
{
    return((char *)machines[machine].internal_name);
}


char *
machine_get_internal_name_ex(int m)
{
    return((char *)machines[m].internal_name);
}


int
machine_get_nvrmask(int m)
{
    return(machines[m].nvrmask);
}


int
machine_get_machine_from_internal_name(char *s)
{
    int c = 0;

    while (machines[c].init != NULL) {
	if (!strcmp(machines[c].internal_name, (const char *)s))
		return(c);
	c++;
    }

    return(0);
}<|MERGE_RESOLUTION|>--- conflicted
+++ resolved
@@ -61,8 +61,6 @@
 
 
 /* Machines to add before machine freeze:
-   - Jetway J-403TG MR BIOS v2.02;
-   - Matsonic MS6260S (AMI Super Socket 7 with Aladdin V chipset);
    - PCChips M773 (440BX + SMSC with AMI BIOS);
    - Rise R418 (was removed on my end, has to be re-added);
    - TMC Mycomp PCI54ST;
@@ -434,6 +432,10 @@
     { "[i420TX] ASUS PCI/I-486SP3",		"486sp3",		MACHINE_TYPE_486_S3,		CPU_PKG_SOCKET3, 0, 0, 0, 0, 0, 0, 0,										MACHINE_PCI | MACHINE_IDE_DUAL | MACHINE_SCSI,					 1024, 131072, 1024, 127,	       machine_at_486sp3_init, NULL			},
     /* This has the Phoenix MultiKey KBC firmware. */
     { "[i420TX] Intel Classic/PCI",		"alfredo",		MACHINE_TYPE_486_S3,		CPU_PKG_SOCKET3, 0, 0, 0, 0, 0, 0, 0,										MACHINE_PCI | MACHINE_BUS_PS2 | MACHINE_IDE_DUAL,		  		 2048, 131072, 2048, 127,	      machine_at_alfredo_init, NULL			},
+    /* This most likely has a standalone AMI Megakey 1993, which is type 'P', like the below Tekram board. */
+    { "[IMS 8848] J-Bond PCI400C-B",		"pci400c_b",		MACHINE_TYPE_486_S3,		CPU_PKG_SOCKET3, 0, 0, 0, 0, 0, 0, 0,										MACHINE_PCI | MACHINE_BUS_PS2 | MACHINE_IDE_DUAL,		  		 2048, 131072, 2048, 127,	    machine_at_pci400c_b_init, NULL			},
+    /* This has a standalone AMI Megakey 1993, which is type 'P'. */
+    { "[IMS 8848] Tekram G486IP",		"g486ip",		MACHINE_TYPE_486_S3,		CPU_PKG_SOCKET3, 0, 0, 0, 0, 0, 0, 0,										MACHINE_PCI | MACHINE_BUS_PS2 | MACHINE_IDE_DUAL,		  		 2048, 131072, 2048, 127,	       machine_at_g486ip_init, NULL			},
     /* This has an AMIKey-2, which is an updated version of type 'H'. */
     { "[SiS 496] ASUS PVI-486SP3C",		"486sp3c",		MACHINE_TYPE_486_S3,		CPU_PKG_SOCKET3, 0, 0, 0, 0, 0, 0, 0,										MACHINE_PCIV | MACHINE_IDE_DUAL,						 1024, 261120, 1024, 255,	      machine_at_486sp3c_init, NULL			},
     /* This has an AMIKey-2, which is an updated version of type 'H'. */
@@ -448,7 +450,6 @@
     /* According to MrKsoft, his real 4DPS has an AMIKey-2, which is an updated version
        of type 'H'. */
     { "[SiS 496] Zida Tomato 4DP",		"4dps",			MACHINE_TYPE_486_S3,		CPU_PKG_SOCKET3, 0, 0, 0, 0, 0, 0, 0,										MACHINE_PCI | MACHINE_IDE_DUAL,							 1024, 261120, 1024, 255,		 machine_at_4dps_init, NULL			},
-<<<<<<< HEAD
     /* This has the UMC 88xx on-chip KBC. */
     { "[UMC 888x] A-Trend ATC-1415",		"atc1415",		MACHINE_TYPE_486_S3,		CPU_PKG_SOCKET3, 0, 0, 0, 0, 0, 0, 0,										MACHINE_PCI | MACHINE_IDE_DUAL,							 1024,  65536, 1024, 255,	      machine_at_atc1415_init, NULL			},
     /* This has an AMIKey-2, which is an updated version of type 'H'. */
@@ -465,13 +466,7 @@
     /* Has a VIA VT82C406 KBC+RTC that likely has identical commands to the VT82C42N. */
     { "[VIA VT82C496G] DFI G486VPA",		"g486vpa",		MACHINE_TYPE_486_S3,		CPU_PKG_SOCKET3, 0, 0, 0, 0, 0, 0, 0,										MACHINE_PCIV | MACHINE_IDE_DUAL,						 1024, 131072, 1024, 255,	      machine_at_g486vpa_init, NULL			},
     /* Has a VIA VT82C42N KBC. */
-    { "[VIA VT82C496G] FIC VIP-IO2",		"486vipio2",		MACHINE_TYPE_486_S3,		CPU_PKG_SOCKET3, 0, 0, 0, 0, 0, 0, 0,										MACHINE_PCIV | MACHINE_IDE_DUAL,						 1024, 131072, 1024, 255,	    machine_at_486vipio2_init, NULL			},
-=======
-    { "[UMC 8881] A-Trend ATC-1415",		"atc1415",		MACHINE_TYPE_486_S3,		CPU_PKG_SOCKET3, 0, 0, 0, 0, 0, 0, 0,										MACHINE_PCI | MACHINE_IDE_DUAL,							 1024,  65536, 1024, 255,	      machine_at_atc1415_init, NULL			},
-    { "[UMC 8881] ECS Elite UM8810PAIO",	"ecs486",		MACHINE_TYPE_486_S3,		CPU_PKG_SOCKET3, 0, 0, 0, 0, 0, 0, 0,										MACHINE_PCI | MACHINE_IDE_DUAL,							 1024, 131072, 1024, 255,	       machine_at_ecs486_init, NULL			},
-    { "[UMC 8881] Shuttle HOT-433A",		"hot433",		MACHINE_TYPE_486_S3,		CPU_PKG_SOCKET3, 0, 0, 0, 0, 0, 0, 0,										MACHINE_PCI | MACHINE_IDE_DUAL,							 1024, 262144, 1024, 255,	       machine_at_hot433_init, NULL			},
     { "[VIA VT82C496G] FIC VIP-IO2",		"486vipio2",		MACHINE_TYPE_486_S3,		CPU_PKG_SOCKET3, 0, 0, 0, 0, 0, 0, 0,										MACHINE_PCIV | MACHINE_BUS_PS2 | MACHINE_IDE_DUAL,				 1024, 131072, 1024, 255,	    machine_at_486vipio2_init, NULL			},
->>>>>>> 7fc11158
 
     /* 486 machines - Miscellaneous */
     /* 486 machines which utilize the PCI bus */
