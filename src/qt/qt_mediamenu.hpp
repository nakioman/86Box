#pragma once

#include <memory>
#include <QObject>
#include <QMap>
#include "qt_mediahistorymanager.hpp"

extern "C" {
#include <86box/86box.h>
}
class QMenu;

class MediaMenu : QObject
{
    Q_OBJECT
public:
    MediaMenu(QWidget* parent);

    void refresh(QMenu* parentMenu);

    // because some 86box C-only code needs to call zip and
    // mo eject directly
    static std::shared_ptr<MediaMenu> ptr;

    void cassetteNewImage();
    void cassetteSelectImage(bool wp);
    void cassetteMount(const QString& filename, bool wp);
    void cassetteEject();
    void cassetteUpdateMenu();

    void cartridgeSelectImage(int i);
    void cartridgeMount(int i, const QString& filename);
    void cartridgeEject(int i);
    void cartridgeUpdateMenu(int i);

    void floppyNewImage(int i);
    void floppySelectImage(int i, bool wp);
    void floppyMount(int i, const QString& filename, bool wp);
    void floppyEject(int i);
    void floppyMenuSelect(int index, int slot);
    void floppyExportTo86f(int i);
    void floppyUpdateMenu(int i);

    void cdromMute(int i);
    void cdromMount(int i, int dir);
    void cdromMount(int i, const QString& filename);
    void cdromEject(int i);
    void cdromReload(int index, int slot);
    void updateImageHistory(int index, int slot, ui::MediaType type);
    void clearImageHistory();
    void cdromUpdateMenu(int i);

    void zipNewImage(int i);
    void zipSelectImage(int i, bool wp);
    void zipMount(int i, const QString& filename, bool wp);
    void zipEject(int i);
    void zipReload(int i);
    void zipUpdateMenu(int i);

    void moNewImage(int i);
    void moSelectImage(int i, bool wp);
    void moMount(int i, const QString& filename, bool wp);
    void moEject(int i);
    void moReload(int i);
    void moUpdateMenu(int i);

    void nicConnect(int i);
    void nicDisconnect(int i);
    void nicUpdateMenu(int i);
private:
    QWidget* parentWidget = nullptr;

    QMenu* cassetteMenu = nullptr;
    QMap<int, QMenu*> cartridgeMenus;
    QMap<int, QMenu*> floppyMenus;
    QMap<int, QMenu*> cdromMenus;
    QMap<int, QMenu*> zipMenus;
    QMap<int, QMenu*> moMenus;
    QMap<int, QMenu*> netMenus;

    QString getMediaOpenDirectory();
    ui::MediaHistoryManager mhm;

    int cassetteRecordPos;
    int cassettePlayPos;
    int cassetteRewindPos;
    int cassetteFastFwdPos;
    int cassetteEjectPos;

    int cartridgeEjectPos;

    int floppyExportPos;
    int floppyEjectPos;

    int cdromMutePos;
    int cdromReloadPos;
    int cdromImagePos;
<<<<<<< HEAD
    int cdromDirPos;
=======
    int cdromImageHistoryPos[MAX_PREV_IMAGES];
    int floppyImageHistoryPos[MAX_PREV_IMAGES];
>>>>>>> 932f2ce5

    int zipEjectPos;
    int zipReloadPos;

    int moEjectPos;
    int moReloadPos;

    int netDisconnPos;

    friend class MachineStatus;
};<|MERGE_RESOLUTION|>--- conflicted
+++ resolved
@@ -95,12 +95,9 @@
     int cdromMutePos;
     int cdromReloadPos;
     int cdromImagePos;
-<<<<<<< HEAD
     int cdromDirPos;
-=======
     int cdromImageHistoryPos[MAX_PREV_IMAGES];
     int floppyImageHistoryPos[MAX_PREV_IMAGES];
->>>>>>> 932f2ce5
 
     int zipEjectPos;
     int zipReloadPos;
