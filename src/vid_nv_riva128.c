--- conflicted
+++ resolved
@@ -1782,11 +1782,7 @@
 	{
 		uint32_t dmaget = riva128->pfifo.channels[chanid].dmaget;
 		uint32_t cmd = ((uint32_t*)svga->vram)[dmaget >> 2];
-<<<<<<< HEAD
-		uint32_t* params = ((uint32_t*)svga->vram + ((dmaget + 4) >> 2));
-=======
 		uint32_t* params = (uint32_t *)(((uint32_t*)svga->vram)[(dmaget + 4) >> 2]);
->>>>>>> 0d95147b
 		if(((cmd & 0xe0000003) == 0x20000000) && (riva128->card_id >= 0x04))
 		{
 			//old nv4 jump command
