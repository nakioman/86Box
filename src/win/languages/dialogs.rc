--- conflicted
+++ resolved
@@ -78,11 +78,7 @@
     PUSHBUTTON      STR_CANCEL,IDCANCEL,99,45,50,14
 END
 
-<<<<<<< HEAD
-DLG_CONFIG DIALOG DISCARDABLE  0, 0, 500, 256
-=======
 DLG_CONFIG DIALOG DISCARDABLE  0, 0, 376, 256
->>>>>>> b764f828
 STYLE DS_MODALFRAME | DS_FIXEDSYS | WS_POPUP | WS_CAPTION | WS_SYSMENU
 CAPTION STR_CONFIG
 FONT FONT_SIZE, FONT_NAME
@@ -90,25 +86,16 @@
     DEFPUSHBUTTON   STR_OK,IDOK,246,235,50,14
     PUSHBUTTON      STR_CANCEL,IDCANCEL,307,235,50,14
     CONTROL         "List2",IDC_SETTINGSCATLIST,"SysListView32",LVS_REPORT | LVS_NOCOLUMNHEADER | 
-<<<<<<< HEAD
                     LVS_SHOWSELALWAYS | LVS_SINGLESEL | WS_BORDER | WS_TABSTOP,7,7,132,212
     CONTROL         "",-1,"Static",SS_BLACKFRAME | SS_SUNKEN,1,226,464,1
 END
 
 DLG_CFG_MACHINE DIALOG DISCARDABLE  CFG_PANE_LEFT, CFG_PANE_TOP, CFG_PANE_WIDTH, 200
-=======
-                    LVS_SHOWSELALWAYS | LVS_SINGLESEL | WS_BORDER | WS_TABSTOP,7,7,100,212
-    CONTROL         "",-1,"Static",SS_BLACKFRAME | SS_SUNKEN,1,226,373,1
-END
-
-DLG_CFG_MACHINE DIALOG DISCARDABLE  107, 0, 305, 200
->>>>>>> b764f828
 STYLE DS_CONTROL | WS_CHILD
 FONT FONT_SIZE, FONT_NAME
 BEGIN
     COMBOBOX        IDC_COMBO_MACHINE_TYPE,71,7,DLG_CFG_COMBO_NOBTN_WIDTH,120,CBS_DROPDOWNLIST | 
                     WS_VSCROLL | WS_TABSTOP
-<<<<<<< HEAD
     LTEXT           STR_MACHINE_TYPE,IDT_MACHINE_TYPE,7,9,64,10
 
     COMBOBOX        IDC_COMBO_MACHINE,71,26,DLG_CFG_COMBO_BTN_WIDTH,120,CBS_DROPDOWNLIST | 
@@ -138,44 +125,12 @@
                     12,12
     LTEXT           STR_MB,IDT_MB,123,104,12,10
     LTEXT           STR_MEMORY,IDT_MEMORY,7,104,64,10
-=======
-    LTEXT           STR_MACHINE_TYPE,IDT_MACHINE_TYPE,7,9,60,10
-
-    COMBOBOX        IDC_COMBO_MACHINE,71,26,138,120,CBS_DROPDOWNLIST | 
-                    WS_VSCROLL | WS_TABSTOP
-    LTEXT           STR_MACHINE,IDT_MACHINE,7,28,60,10
-    PUSHBUTTON      STR_CONFIGURE,IDC_CONFIGURE_MACHINE,214,26,46,12
-
-    COMBOBOX        IDC_COMBO_CPU_TYPE,71,45,110,120,CBS_DROPDOWNLIST | 
-                    WS_VSCROLL | WS_TABSTOP
-    LTEXT           STR_CPU_TYPE,IDT_CPU_TYPE,7,47,59,10
-
-    COMBOBOX        IDC_COMBO_CPU_SPEED,215,45,45,120,CBS_DROPDOWNLIST | 
-                    WS_VSCROLL | WS_TABSTOP
-    LTEXT           STR_CPU_SPEED,IDT_CPU_SPEED,189,47,24,10
-
-    COMBOBOX        IDC_COMBO_FPU,71,64,189,120,CBS_DROPDOWNLIST | WS_VSCROLL | 
-                    WS_TABSTOP
-    LTEXT           STR_FPU,IDT_FPU,7,66,59,10
-
-    COMBOBOX        IDC_COMBO_WS,71,83,189,120,CBS_DROPDOWNLIST | WS_VSCROLL | 
-                    WS_TABSTOP
-    LTEXT           STR_WAIT_STATES,IDT_WAIT_STATES,7,85,60,10
-
-    EDITTEXT        IDC_MEMTEXT,70,102,45,12,ES_AUTOHSCROLL | ES_NUMBER
-    CONTROL         "",IDC_MEMSPIN,"msctls_updown32",UDS_SETBUDDYINT | 
-                    UDS_ALIGNRIGHT | UDS_ARROWKEYS | UDS_NOTHOUSANDS,113,101,
-                    12,12
-    LTEXT           STR_MB,IDT_MB,123,104,10,10
-    LTEXT           STR_MEMORY,IDT_MEMORY,7,104,30,10
->>>>>>> b764f828
 
 #ifdef USE_DYNAREC
     CONTROL         STR_DYNAREC,IDC_CHECK_DYNAREC,"Button",
                     BS_AUTOCHECKBOX | WS_TABSTOP,7,120,120,10
 #endif
 
-<<<<<<< HEAD
     GROUPBOX        STR_TIME_SYNC,IDC_TIME_SYNC,7,135,110,56
     CONTROL         STR_DISABLED,IDC_RADIO_TS_DISABLED,"Button",
                     BS_AUTORADIOBUTTON | WS_GROUP | WS_TABSTOP,14,147,94,10
@@ -183,28 +138,14 @@
                     BS_AUTORADIOBUTTON | WS_TABSTOP,14,161,94,10
     CONTROL         STR_ENABLED_UTC, IDC_RADIO_TS_UTC,"Button",
                     BS_AUTORADIOBUTTON | WS_TABSTOP,14,175,94,10
-=======
-    GROUPBOX        STR_TIME_SYNC,IDC_TIME_SYNC,7,135,100,56
-    CONTROL         STR_DISABLED,IDC_RADIO_TS_DISABLED,"Button",
-                    BS_AUTORADIOBUTTON | WS_GROUP | WS_TABSTOP,14,147,84,10
-    CONTROL         STR_ENABLED_LOCAL, IDC_RADIO_TS_LOCAL,"Button",
-                    BS_AUTORADIOBUTTON | WS_TABSTOP,14,161,84,10
-    CONTROL         STR_ENABLED_UTC, IDC_RADIO_TS_UTC,"Button",
-                    BS_AUTORADIOBUTTON | WS_TABSTOP,14,175,84,10
->>>>>>> b764f828
 END
 
 DLG_CFG_VIDEO DIALOG DISCARDABLE  CFG_PANE_LEFT, CFG_PANE_TOP, CFG_PANE_WIDTH, 45
 STYLE DS_CONTROL | WS_CHILD
 FONT FONT_SIZE, FONT_NAME
 BEGIN
-<<<<<<< HEAD
     LTEXT           STR_VIDEO,IDT_VIDEO,7,9,64,10
     COMBOBOX        IDC_COMBO_VIDEO,71,7,DLG_CFG_COMBO_BTN_WIDTH,120,CBS_DROPDOWNLIST | 
-=======
-    LTEXT           STR_VIDEO,IDT_VIDEO,7,9,48,10
-    COMBOBOX        IDC_COMBO_VIDEO,64,7,155,120,CBS_DROPDOWNLIST | 
->>>>>>> b764f828
                     WS_VSCROLL | WS_TABSTOP
     PUSHBUTTON      STR_CONFIGURE,IDC_CONFIGURE_VID,DLG_CFG_COMBO_BTN_LEFT,7,DLG_CFG_BTN_WIDTH,DLG_CFG_BTN_HEIGHT
     CONTROL         STR_VOODOO,IDC_CHECK_VOODOO,"Button",
@@ -217,7 +158,6 @@
 FONT FONT_SIZE, FONT_NAME
 BEGIN
     LTEXT           STR_MOUSE,IDT_MOUSE,7,9,57,10
-<<<<<<< HEAD
     COMBOBOX        IDC_COMBO_MOUSE,71,7,DLG_CFG_COMBO_BTN_WIDTH,120,CBS_DROPDOWNLIST | 
 		    WS_VSCROLL | WS_TABSTOP
     PUSHBUTTON      STR_CONFIGURE,IDC_CONFIGURE_MOUSE,DLG_CFG_COMBO_BTN_LEFT,7,DLG_CFG_BTN_WIDTH,DLG_CFG_BTN_HEIGHT
@@ -228,18 +168,6 @@
     PUSHBUTTON      STR_JOY2,IDC_JOY2,84,44,60,14
     PUSHBUTTON      STR_JOY3,IDC_JOY3,161,44,60,14
     PUSHBUTTON      STR_JOY4,IDC_JOY4,238,44,60,14
-=======
-    COMBOBOX        IDC_COMBO_MOUSE,71,7,140,120,CBS_DROPDOWNLIST | 
-		    WS_VSCROLL | WS_TABSTOP
-    PUSHBUTTON      STR_CONFIGURE,IDC_CONFIGURE_MOUSE,214,7,46,12
-    LTEXT           STR_JOYSTICK,IDT_JOYSTICK,7,27,58,10
-    COMBOBOX        IDC_COMBO_JOYSTICK,71,25,189,120,CBS_DROPDOWNLIST | 
-                    WS_VSCROLL | WS_TABSTOP
-    PUSHBUTTON      STR_JOY1,IDC_JOY1,7,44,50,14
-    PUSHBUTTON      STR_JOY2,IDC_JOY2,74,44,50,14
-    PUSHBUTTON      STR_JOY3,IDC_JOY3,141,44,50,14
-    PUSHBUTTON      STR_JOY4,IDC_JOY4,209,44,50,14
->>>>>>> b764f828
 END
 
 DLG_CFG_SOUND DIALOG DISCARDABLE  CFG_PANE_LEFT, CFG_PANE_TOP, CFG_PANE_WIDTH, 201
@@ -248,7 +176,6 @@
 BEGIN
     COMBOBOX        IDC_COMBO_SOUND,71,7,DLG_CFG_COMBO_BTN_WIDTH,120,CBS_DROPDOWNLIST | WS_VSCROLL | 
                     WS_TABSTOP
-<<<<<<< HEAD
     LTEXT           STR_SOUND,IDT_SOUND,7,9,72,10
     PUSHBUTTON      STR_CONFIGURE,IDC_CONFIGURE_SND,DLG_CFG_COMBO_BTN_LEFT,6,DLG_CFG_BTN_WIDTH,DLG_CFG_BTN_HEIGHT
 
@@ -256,25 +183,11 @@
                     WS_TABSTOP
     LTEXT           STR_MIDI_OUT,IDT_MIDI_OUT,7,28,72,10
     PUSHBUTTON      STR_CONFIGURE,IDC_CONFIGURE_MIDI_OUT,DLG_CFG_COMBO_BTN_LEFT,25,DLG_CFG_BTN_WIDTH,DLG_CFG_BTN_HEIGHT
-=======
-    LTEXT           STR_SOUND,IDT_SOUND,7,9,59,10
-    PUSHBUTTON      STR_CONFIGURE,IDC_CONFIGURE_SND,214,7,46,12
-
-    COMBOBOX        IDC_COMBO_MIDI_OUT,71,26,140,120,CBS_DROPDOWNLIST | WS_VSCROLL | 
-                    WS_TABSTOP
-    LTEXT           STR_MIDI_OUT,IDT_MIDI_OUT,7,28,59,10
-    PUSHBUTTON      STR_CONFIGURE,IDC_CONFIGURE_MIDI_OUT,214,26,46,12
->>>>>>> b764f828
 
     COMBOBOX        IDC_COMBO_MIDI_IN,71,45,DLG_CFG_COMBO_BTN_WIDTH,120,CBS_DROPDOWNLIST | WS_VSCROLL | 
                     WS_TABSTOP
-<<<<<<< HEAD
     LTEXT           STR_MIDI_IN,IDT_MIDI_IN,7,47,72,10
     PUSHBUTTON      STR_CONFIGURE,IDC_CONFIGURE_MIDI_IN,DLG_CFG_COMBO_BTN_LEFT,44,DLG_CFG_BTN_WIDTH,DLG_CFG_BTN_HEIGHT
-=======
-    LTEXT           STR_MIDI_IN,IDT_MIDI_IN,7,47,59,10
-    PUSHBUTTON      STR_CONFIGURE,IDC_CONFIGURE_MIDI_IN,214,45,46,12
->>>>>>> b764f828
 
     CONTROL         STR_MPU401,IDC_CHECK_MPU401,"Button",
                     BS_AUTOCHECKBOX | WS_TABSTOP,7,66,199,10
@@ -300,7 +213,6 @@
 STYLE DS_CONTROL | WS_CHILD
 FONT FONT_SIZE, FONT_NAME
 BEGIN
-<<<<<<< HEAD
     LTEXT           STR_NET_TYPE,IDT_NET_TYPE,7,9,64,10
     COMBOBOX        IDC_COMBO_NET_TYPE,71,7,DLG_CFG_COMBO_NOBTN_WIDTH,120,CBS_DROPDOWNLIST | WS_VSCROLL | 
                     WS_TABSTOP
@@ -311,27 +223,11 @@
 
     LTEXT           STR_NET,IDT_NET,7,47,64,10
     COMBOBOX        IDC_COMBO_NET,71,45,DLG_CFG_COMBO_BTN_WIDTH,120,CBS_DROPDOWNLIST | WS_VSCROLL | 
-=======
-    LTEXT           STR_NET_TYPE,IDT_NET_TYPE,7,9,59,10
-    COMBOBOX        IDC_COMBO_NET_TYPE,71,7,189,120,CBS_DROPDOWNLIST | WS_VSCROLL | 
-                    WS_TABSTOP
-
-    LTEXT           STR_PCAP,IDT_PCAP,7,28,59,10
-    COMBOBOX        IDC_COMBO_PCAP,71,26,189,120,CBS_DROPDOWNLIST | WS_VSCROLL | 
-                    WS_TABSTOP
-
-    LTEXT           STR_NET,IDT_NET,7,47,59,10
-    COMBOBOX        IDC_COMBO_NET,71,45,140,120,CBS_DROPDOWNLIST | WS_VSCROLL | 
->>>>>>> b764f828
                     WS_TABSTOP
     PUSHBUTTON      STR_CONFIGURE,IDC_CONFIGURE_NET,DLG_CFG_COMBO_BTN_LEFT,44,DLG_CFG_BTN_WIDTH,DLG_CFG_BTN_HEIGHT
 END
 
-<<<<<<< HEAD
 DLG_CFG_PORTS DIALOG DISCARDABLE  CFG_PANE_LEFT, CFG_PANE_TOP, CFG_PANE_WIDTH, 135
-=======
-DLG_CFG_PORTS DIALOG DISCARDABLE  107, 0, 267, 150
->>>>>>> b764f828
 STYLE DS_CONTROL | WS_CHILD
 FONT FONT_SIZE, FONT_NAME
 BEGIN
@@ -342,7 +238,6 @@
 
     LTEXT           STR_COM2,IDT_COM2,7,28,61,10
     COMBOBOX        IDC_COMBO_COM2,71,26,DLG_CFG_COMBO_NOBTN_WIDTH,120,CBS_DROPDOWNLIST | 
-<<<<<<< HEAD
                     WS_VSCROLL | WS_TABSTOP
 
     LTEXT           STR_COM3,IDT_COM3,7,47,61,10
@@ -368,29 +263,6 @@
 
     LTEXT           STR_LPT4,IDT_LPT4,7,66,61,10
     COMBOBOX        IDC_COMBO_LPT4,71,45,229,120,CBS_DROPDOWNLIST | 
-=======
-                    WS_VSCROLL | WS_TABSTOP
-
-    LTEXT           STR_COM3,IDT_COM3,7,47,61,10
-    COMBOBOX        IDC_COMBO_COM3,71,45,DLG_CFG_COMBO_NOBTN_WIDTH,120,CBS_DROPDOWNLIST | 
-                    WS_VSCROLL | WS_TABSTOP
-
-    LTEXT           STR_COM4,IDT_COM4,7,66,61,10
-    COMBOBOX        IDC_COMBO_COM4,71,45,DLG_CFG_COMBO_NOBTN_WIDTH,120,CBS_DROPDOWNLIST | 
-                    WS_VSCROLL | WS_TABSTOP
-*/
-
-    LTEXT           STR_LPT1,IDT_LPT1,7,9,61,10
-    COMBOBOX        IDC_COMBO_LPT1,71,7,189,120,CBS_DROPDOWNLIST | 
-                    WS_VSCROLL | WS_TABSTOP
-
-    LTEXT           STR_LPT2,IDT_LPT2,7,28,61,10
-    COMBOBOX        IDC_COMBO_LPT2,71,26,189,120,CBS_DROPDOWNLIST | 
-                    WS_VSCROLL | WS_TABSTOP
-
-    LTEXT           STR_LPT3,IDT_LPT3,7,47,61,10
-    COMBOBOX        IDC_COMBO_LPT3,71,45,189,120,CBS_DROPDOWNLIST | 
->>>>>>> b764f828
                     WS_VSCROLL | WS_TABSTOP
 
     LTEXT           STR_LPT4,IDT_LPT4,7,66,61,10
@@ -411,15 +283,9 @@
     CONTROL         STR_PARALLEL2,IDC_CHECK_PARALLEL2,"Button",
                     BS_AUTOCHECKBOX | WS_TABSTOP,147,119,94,10
     CONTROL         STR_PARALLEL3,IDC_CHECK_PARALLEL3,"Button",
-<<<<<<< HEAD
                     BS_AUTOCHECKBOX | WS_TABSTOP,7,118,94,10
     CONTROL         STR_PARALLEL4,IDC_CHECK_PARALLEL4,"Button",
                     BS_AUTOCHECKBOX | WS_TABSTOP,147,118,94,10
-=======
-                    BS_AUTOCHECKBOX | WS_TABSTOP,7,137,94,10
-    CONTROL         STR_PARALLEL4,IDC_CHECK_PARALLEL4,"Button",
-                    BS_AUTOCHECKBOX | WS_TABSTOP,147,137,94,10
->>>>>>> b764f828
 END
 
 DLG_CFG_STORAGE DIALOG DISCARDABLE  CFG_PANE_LEFT, CFG_PANE_TOP, CFG_PANE_WIDTH, 203
@@ -427,20 +293,12 @@
 FONT FONT_SIZE, FONT_NAME
 BEGIN
     LTEXT           STR_HDC,IDT_HDC,7,9,64,10
-<<<<<<< HEAD
     COMBOBOX        IDC_COMBO_HDC,71,7,DLG_CFG_COMBO_BTN_WIDTH,120,CBS_DROPDOWNLIST | 
-=======
-    COMBOBOX        IDC_COMBO_HDC,64,7,155,120,CBS_DROPDOWNLIST | 
->>>>>>> b764f828
                     WS_VSCROLL | WS_TABSTOP
     PUSHBUTTON      STR_CONFIGURE,IDC_CONFIGURE_HDC,DLG_CFG_COMBO_BTN_LEFT,6,DLG_CFG_BTN_WIDTH,DLG_CFG_BTN_HEIGHT
 
     LTEXT           STR_FDC,IDT_FDC,7,28,64,10
-<<<<<<< HEAD
     COMBOBOX        IDC_COMBO_FDC,71,26,DLG_CFG_COMBO_BTN_WIDTH,120,CBS_DROPDOWNLIST | 
-=======
-    COMBOBOX        IDC_COMBO_FDC,64,26,155,120,CBS_DROPDOWNLIST | 
->>>>>>> b764f828
                     WS_VSCROLL | WS_TABSTOP
     PUSHBUTTON      STR_CONFIGURE,IDC_CONFIGURE_FDC,DLG_CFG_COMBO_BTN_LEFT,25,DLG_CFG_BTN_WIDTH,DLG_CFG_BTN_HEIGHT
 
@@ -452,7 +310,6 @@
                     BS_AUTOCHECKBOX | WS_TABSTOP,7,66,239,10
     PUSHBUTTON      STR_CONFIGURE,IDC_BUTTON_IDE_QUA,DLG_CFG_COMBO_BTN_LEFT,64,DLG_CFG_BTN_WIDTH,DLG_CFG_BTN_HEIGHT
 
-<<<<<<< HEAD
     GROUPBOX        STR_SCSI,IDC_GROUP_SCSI,7,85,340,93
     LTEXT           STR_SCSI_1,IDT_SCSI_1,16,102,64,10
     COMBOBOX        IDC_COMBO_SCSI_1,73,100,137,120,
@@ -467,22 +324,6 @@
                     CBS_DROPDOWNLIST | WS_VSCROLL | WS_TABSTOP
     PUSHBUTTON      STR_CONFIGURE,IDC_CONFIGURE_SCSI_3,213,137,DLG_CFG_BTN_WIDTH,DLG_CFG_BTN_HEIGHT
     LTEXT           STR_SCSI_4,IDT_SCSI_4,16,159,64,10
-=======
-    GROUPBOX        STR_SCSI,IDC_GROUP_SCSI,7,85,253,93
-    LTEXT           STR_SCSI_1,IDT_SCSI_1,16,102,48,10
-    COMBOBOX        IDC_COMBO_SCSI_1,73,100,137,120,
-                    CBS_DROPDOWNLIST | WS_VSCROLL | WS_TABSTOP
-    PUSHBUTTON      STR_CONFIGURE,IDC_CONFIGURE_SCSI_1,213,100,38,12
-    LTEXT           STR_SCSI_2,IDT_SCSI_2,16,121,48,10
-    COMBOBOX        IDC_COMBO_SCSI_2,73,119,137,120,
-                    CBS_DROPDOWNLIST | WS_VSCROLL | WS_TABSTOP
-    PUSHBUTTON      STR_CONFIGURE,IDC_CONFIGURE_SCSI_2,213,119,38,12
-    LTEXT           STR_SCSI_3,IDT_SCSI_3,16,140,48,10
-    COMBOBOX        IDC_COMBO_SCSI_3,73,138,137,120,
-                    CBS_DROPDOWNLIST | WS_VSCROLL | WS_TABSTOP
-    PUSHBUTTON      STR_CONFIGURE,IDC_CONFIGURE_SCSI_3,213,138,38,12
-    LTEXT           STR_SCSI_4,IDT_SCSI_4,16,159,48,10
->>>>>>> b764f828
     COMBOBOX        IDC_COMBO_SCSI_4,73,157,137,120,
                     CBS_DROPDOWNLIST | WS_VSCROLL | WS_TABSTOP
     PUSHBUTTON      STR_CONFIGURE,IDC_CONFIGURE_SCSI_4,213,156,DLG_CFG_BTN_WIDTH,DLG_CFG_BTN_HEIGHT
@@ -497,11 +338,7 @@
 BEGIN
     CONTROL         "List1",IDC_LIST_HARD_DISKS,"SysListView32",LVS_REPORT | 
                     LVS_SHOWSELALWAYS | LVS_SINGLESEL | WS_BORDER | 
-<<<<<<< HEAD
                     WS_TABSTOP,7,18,340,92
-=======
-                    WS_TABSTOP,7,18,253,92
->>>>>>> b764f828
     LTEXT           STR_HDD,IDT_HDD,7,7,253,8
     PUSHBUTTON      STR_NEW,IDC_BUTTON_HDD_ADD_NEW,60,137,62,10
     PUSHBUTTON      STR_EXISTING,IDC_BUTTON_HDD_ADD,129,137,62,10
@@ -568,11 +405,7 @@
 BEGIN
     CONTROL         "List1",IDC_LIST_FLOPPY_DRIVES,"SysListView32",
                     LVS_REPORT | LVS_SHOWSELALWAYS | LVS_SINGLESEL | WS_BORDER | 
-<<<<<<< HEAD
                     WS_TABSTOP,7,18,340,60
-=======
-                    WS_TABSTOP,7,18,253,60
->>>>>>> b764f828
     LTEXT           STR_FLOPPY_DRIVES,IDT_FLOPPY_DRIVES,7,7,253,8
     COMBOBOX        IDC_COMBO_FD_TYPE,33,85,90,12,CBS_DROPDOWNLIST | 
                     WS_VSCROLL | WS_TABSTOP
@@ -584,11 +417,7 @@
 
     CONTROL         "List1",IDC_LIST_CDROM_DRIVES,"SysListView32",LVS_REPORT | 
                     LVS_SHOWSELALWAYS | LVS_SINGLESEL | WS_BORDER | 
-<<<<<<< HEAD
                     WS_TABSTOP,7,117,340,60
-=======
-                    WS_TABSTOP,7,117,253,60
->>>>>>> b764f828
     LTEXT           STR_CDROM_DRIVES,IDT_CD_DRIVES,7,107,253,8
     COMBOBOX        IDC_COMBO_CD_BUS,33,185,90,12,CBS_DROPDOWNLIST | 
                     WS_VSCROLL | WS_TABSTOP
@@ -611,11 +440,7 @@
 
     CONTROL         "List1",IDC_LIST_MO_DRIVES,"SysListView32",LVS_REPORT | 
                     LVS_SHOWSELALWAYS | LVS_SINGLESEL | WS_BORDER | 
-<<<<<<< HEAD
                     WS_TABSTOP,7,17,340,60
-=======
-                    WS_TABSTOP,7,17,253,60
->>>>>>> b764f828
     LTEXT           STR_MO_DRIVES,IDT_MO_DRIVES,7,7,253,8
     COMBOBOX        IDC_COMBO_MO_BUS,33,85,80,12,CBS_DROPDOWNLIST | 
                     WS_VSCROLL | WS_TABSTOP
@@ -632,11 +457,7 @@
 
     CONTROL         "List1",IDC_LIST_ZIP_DRIVES,"SysListView32",LVS_REPORT | 
                     LVS_SHOWSELALWAYS | LVS_SINGLESEL | WS_BORDER | 
-<<<<<<< HEAD
                     WS_TABSTOP,7,137,340,60
-=======
-                    WS_TABSTOP,7,137,253,60
->>>>>>> b764f828
     LTEXT           STR_ZIP_DRIVES,IDT_ZIP_DRIVES,7,127,253,8
     COMBOBOX        IDC_COMBO_ZIP_BUS,33,205,80,12,CBS_DROPDOWNLIST | 
                     WS_VSCROLL | WS_TABSTOP
@@ -656,11 +477,7 @@
 FONT FONT_SIZE, FONT_NAME
 BEGIN
     LTEXT           STR_ISARTC,IDT_ISARTC,7,9,48,10
-<<<<<<< HEAD
     COMBOBOX        IDC_COMBO_ISARTC,71,7,DLG_CFG_COMBO_BTN_WIDTH,120,
-=======
-    COMBOBOX        IDC_COMBO_ISARTC,64,7,155,120,
->>>>>>> b764f828
                     CBS_DROPDOWNLIST | WS_VSCROLL | WS_TABSTOP
     PUSHBUTTON      STR_CONFIGURE,IDC_CONFIGURE_ISARTC,DLG_CFG_COMBO_BTN_LEFT,6,DLG_CFG_BTN_WIDTH,DLG_CFG_BTN_HEIGHT
 
@@ -668,7 +485,6 @@
     LTEXT           STR_ISAMEM_1,IDT_ISAMEM_1,16,45,48,10
     COMBOBOX        IDC_COMBO_ISAMEM_1,73,43,137,120,
                     CBS_DROPDOWNLIST | WS_VSCROLL | WS_TABSTOP
-<<<<<<< HEAD
     PUSHBUTTON      STR_CONFIGURE,IDC_CONFIGURE_ISAMEM_1,213,42,DLG_CFG_BTN_WIDTH,DLG_CFG_BTN_HEIGHT
     LTEXT           STR_ISAMEM_2,IDT_ISAMEM_2,16,64,48,10
     COMBOBOX        IDC_COMBO_ISAMEM_2,73,62,137,120,
@@ -678,17 +494,6 @@
     COMBOBOX        IDC_COMBO_ISAMEM_3,73,81,137,120,
                     CBS_DROPDOWNLIST | WS_VSCROLL | WS_TABSTOP
     PUSHBUTTON      STR_CONFIGURE,IDC_CONFIGURE_ISAMEM_3,213,80,DLG_CFG_BTN_WIDTH,DLG_CFG_BTN_HEIGHT
-=======
-    PUSHBUTTON      STR_CONFIGURE,IDC_CONFIGURE_ISAMEM_1,213,43,38,12
-    LTEXT           STR_ISAMEM_2,IDT_ISAMEM_2,16,64,48,10
-    COMBOBOX        IDC_COMBO_ISAMEM_2,73,62,137,120,
-                    CBS_DROPDOWNLIST | WS_VSCROLL | WS_TABSTOP
-    PUSHBUTTON      STR_CONFIGURE,IDC_CONFIGURE_ISAMEM_2,213,62,38,12
-    LTEXT           STR_ISAMEM_3,IDT_ISAMEM_3,16,83,48,10
-    COMBOBOX        IDC_COMBO_ISAMEM_3,73,81,137,120,
-                    CBS_DROPDOWNLIST | WS_VSCROLL | WS_TABSTOP
-    PUSHBUTTON      STR_CONFIGURE,IDC_CONFIGURE_ISAMEM_3,213,81,38,12
->>>>>>> b764f828
     LTEXT           STR_ISAMEM_4,IDT_ISAMEM_4,16,102,48,10
     COMBOBOX        IDC_COMBO_ISAMEM_4,73,100,137,120,
                     CBS_DROPDOWNLIST | WS_VSCROLL | WS_TABSTOP
