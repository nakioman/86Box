////////////////////////////////////////////////////////////////////////////
// Japanese resources

#ifdef _WIN32
LANGUAGE LANG_JAPANESE, SUBLANG_DEFAULT
#pragma code_page(65001)
#endif //_WIN32

#define AUTHORS

/////////////////////////////////////////////////////////////////////////////
//
// Menu
//

MainMenu MENU DISCARDABLE 
BEGIN
    POPUP "動作(&A)"
    BEGIN
        MENUITEM "キーボードはキャプチャが必要(&K)",	IDM_ACTION_KBD_REQ_CAPTURE
        MENUITEM "右CTRLを左ALTへ(&R)",	IDM_ACTION_RCTRL_IS_LALT
        MENUITEM SEPARATOR
        MENUITEM "再起動(&H)...",                 IDM_ACTION_HRESET
        MENUITEM "Ctrl+Alt+Del(&C)\tCtrl+F12",     IDM_ACTION_RESET_CAD
        MENUITEM SEPARATOR
	MENUITEM "Ctrl+Alt+Esc(&E)",		IDM_ACTION_CTRL_ALT_ESC
        MENUITEM SEPARATOR
        MENUITEM "一時停止(&P)",                      IDM_ACTION_PAUSE
        MENUITEM SEPARATOR
        MENUITEM "終了(&X)...",                       IDM_ACTION_EXIT
    END
    POPUP "表示(&V)"
    BEGIN
        MENUITEM "ステータスバーを隠す(&H)",		IDM_VID_HIDE_STATUS_BAR
        MENUITEM SEPARATOR
        MENUITEM "ウィンドウのサイズを変更可能にする(&R)",          IDM_VID_RESIZE
        MENUITEM "ウィンドウのサイズと位置を記憶する(&E)",  IDM_VID_REMEMBER
        MENUITEM SEPARATOR
        POPUP "レンダラー(&N)"
        BEGIN
            MENUITEM "SDL (ソフトウェア)(&S)",         IDM_VID_SDL_SW
            MENUITEM "SDL (ハードウェア)(&H)",         IDM_VID_SDL_HW
            MENUITEM "SDL (OpenGL)(&O)",           IDM_VID_SDL_OPENGL
            MENUITEM "OpenGL (3.0コア)(&G)",      IDM_VID_OPENGL_CORE
#ifdef USE_VNC
            MENUITEM "VNC(&V)",                    IDM_VID_VNC
#endif
        END
        MENUITEM SEPARATOR
        MENUITEM "ウィンドウのサイズを指定する...",          IDM_VID_SPECIFY_DIM
<<<<<<< HEAD
        MENUITEM "4:3に合わせる(&O)",    IDM_VID_FORCE43
=======
        MENUITEM "画面比率を4:3に合わせる(&O)",    IDM_VID_FORCE43
>>>>>>> 28d1a43a
        POPUP "ウィンドウの倍率(&W)"
        BEGIN
            MENUITEM "0.5x(&0)",                   IDM_VID_SCALE_1X
            MENUITEM "1x(&1)",                     IDM_VID_SCALE_2X
            MENUITEM "1.5x(&5)",                   IDM_VID_SCALE_3X
            MENUITEM "2x(&2)",                     IDM_VID_SCALE_4X
        END
        POPUP "フィルター方式"
        BEGIN
            MENUITEM "ニアレストネイバー(&N)",                 IDM_VID_FILTER_NEAREST
            MENUITEM "リニア補間(&L)",                  IDM_VID_FILTER_LINEAR
        END
        MENUITEM "高DPIスケール(&D)",              IDM_VID_HIDPI
        MENUITEM SEPARATOR
        MENUITEM "フルスクリーン(&F)\tCtrl+Alt+PageUP",    IDM_VID_FULLSCREEN
        POPUP "フルスクリーンの比率(&S)"
        BEGIN
            MENUITEM "フルスクリーンに拡大(&F)",        IDM_VID_FS_FULL
            MENUITEM "4:3(&4)",                        IDM_VID_FS_43
            MENUITEM "正方形のピクセル(維持率)(&S)", IDM_VID_FS_KEEPRATIO
            MENUITEM "定数倍(&I)",              IDM_VID_FS_INT
        END
        POPUP "E&GA/(S)VGAの設定"
        BEGIN
<<<<<<< HEAD
            MENUITEM "色反転VGAモニター(&)",   IDM_VID_INVERT
=======
            MENUITEM "色反転VGAモニター(&I)",   IDM_VID_INVERT
>>>>>>> 28d1a43a
            POPUP "VGA画面タイプ(&T)"
            BEGIN
                MENUITEM "RGBカラー(&C)",         IDM_VID_GRAY_RGB
                MENUITEM "RGBグレースケール(&R)",   IDM_VID_GRAY_MONO
                MENUITEM "橙色モニター(&A)",       IDM_VID_GRAY_AMBER
                MENUITEM "緑色モニター(&G)",       IDM_VID_GRAY_GREEN
                MENUITEM "白色モニター(&W)",       IDM_VID_GRAY_WHITE
            END
            POPUP "グレースケール表示方式(&C)"
            BEGIN
                MENUITEM "BT601 (NTSC/PAL)(&6)",   IDM_VID_GRAYCT_601
                MENUITEM "BT709 (HDTV)(&7)",       IDM_VID_GRAYCT_709
                MENUITEM "平均値(&A)",            IDM_VID_GRAYCT_AVE
            END
        END
        MENUITEM SEPARATOR
        MENUITEM "CGA/PCjr/Tandy/EGA/(S)VGAオーバースキャン(&G)",     IDM_VID_OVERSCAN
        MENUITEM "単色モニター用対比転換(&M)", IDM_VID_CGACON
    END
    MENUITEM "メディア(&M)",				IDM_MEDIA
    POPUP "ツール(&T)"
    BEGIN
        MENUITEM "設定(&S)...",                IDM_CONFIG
        MENUITEM "ステータスバーのアイコンを更新する(&U)",	IDM_UPDATE_ICONS
        MENUITEM SEPARATOR
        MENUITEM "スクリーンショットを撮る(&C)\tCtrl+F11",  IDM_ACTION_SCREENSHOT
        MENUITEM SEPARATOR
        MENUITEM "環境設定(&P)...",    IDM_PREFERENCES
        MENUITEM "Discordとの連携を可能にする(&D)", IDM_DISCORD
        MENUITEM SEPARATOR
        MENUITEM "音量ゲイン(&G)...",              IDM_SND_GAIN
#ifdef MTR_ENABLED
        MENUITEM SEPARATOR
        MENUITEM "トレース開始\tCtrl+T",         IDM_ACTION_BEGIN_TRACE
        MENUITEM "トレース終了\tCtrl+T",           IDM_ACTION_END_TRACE
#endif
    END
#if defined(ENABLE_LOG_TOGGLES) || defined(ENABLE_LOG_COMMANDS)
    POPUP "ログ(&L)"
    BEGIN
# ifdef ENABLE_BUSLOGIC_LOG
        MENUITEM "BusLogicのログを有効にする\tCtrl+F4", IDM_LOG_BUSLOGIC
# endif
# ifdef ENABLE_CDROM_LOG
        MENUITEM "CD-ROMのログを有効にする\tCtrl+F5", IDM_LOG_CDROM
# endif
# ifdef ENABLE_D86F_LOG
        MENUITEM "フロッピー(86F)のログを有効にする\tCtrl+F6", IDM_LOG_D86F
# endif
# ifdef ENABLE_FDC_LOG
        MENUITEM "フロッピーコントローラーのログを有効にする\tCtrl+F7", IDM_LOG_FDC
# endif
# ifdef ENABLE_IDE_LOG
        MENUITEM "IDEのログを有効にする\tCtrl+F8", IDM_LOG_IDE
# endif
# ifdef ENABLE_SERIAL_LOG
        MENUITEM "シリアルポートのログを有効にする\tCtrl+F3", IDM_LOG_SERIAL
# endif
# ifdef ENABLE_NIC_LOG
        MENUITEM "ネットワークのログを有効にする\tCtrl+F9", IDM_LOG_NIC
# endif
# ifdef ENABLE_LOG_COMMANDS
#  ifdef ENABLE_LOG_TOGGLES
	MENUITEM SEPARATOR
#  endif
#  ifdef ENABLE_LOG_BREAKPOINT
        MENUITEM "ブレークポイントのログを有効にする(&L)\tCtrl+F10", IDM_LOG_BREAKPOINT
#  endif
#  ifdef ENABLE_VRAM_DUMP
        MENUITEM "ビデオRAMのダンプを有効にする(&V)\tCtrl+F1", IDM_DUMP_VRAM
#  endif
# endif
    END
#endif
    POPUP "ヘルプ(&H)"
    BEGIN
        MENUITEM "ドキュメント(&D)...",           IDM_DOCS
        MENUITEM "86Boxについて(&A)...",        IDM_ABOUT
    END
END

StatusBarMenu MENU DISCARDABLE 
BEGIN
    MENUITEM SEPARATOR
END

CassetteSubmenu MENU DISCARDABLE
BEGIN
    POPUP ""
    BEGIN
        MENUITEM "新規のイメージ(&N)...",				IDM_CASSETTE_IMAGE_NEW
        MENUITEM SEPARATOR
        MENUITEM "既存のイメージ(&E)...",				IDM_CASSETTE_IMAGE_EXISTING
        MENUITEM "既存のイメージ（ライトプロテクト付き） (&W)...",		IDM_CASSETTE_IMAGE_EXISTING_WP
        MENUITEM SEPARATOR
        MENUITEM "録音する(&R)",					IDM_CASSETTE_RECORD
        MENUITEM "再生する(&P)",					IDM_CASSETTE_PLAY
        MENUITEM "冒頭に巻き戻す(&R)",				IDM_CASSETTE_REWIND
        MENUITEM "最後まで早送りする(&F)",				IDM_CASSETTE_FAST_FORWARD
        MENUITEM SEPARATOR
        MENUITEM "取り出す(&J)",					IDM_CASSETTE_EJECT
    END
END

CartridgeSubmenu MENU DISCARDABLE
BEGIN
    POPUP ""
    BEGIN
        MENUITEM "イメージ(&I)...",				IDM_CARTRIDGE_IMAGE
        MENUITEM SEPARATOR
        MENUITEM "取り出す(&J)",					IDM_CARTRIDGE_EJECT
    END
END

FloppySubmenu MENU DISCARDABLE
BEGIN
    POPUP ""
    BEGIN
        MENUITEM "新規のイメージ(&N)...",				IDM_FLOPPY_IMAGE_NEW
        MENUITEM SEPARATOR
        MENUITEM "既存のイメージ(&E)...",				IDM_FLOPPY_IMAGE_EXISTING
        MENUITEM "既存のイメージ（ライトプロテクト付き） (&W)...",		IDM_FLOPPY_IMAGE_EXISTING_WP
        MENUITEM SEPARATOR
        MENUITEM "86Fへのエクスポート(&X)...",			IDM_FLOPPY_EXPORT_TO_86F
        MENUITEM SEPARATOR
        MENUITEM "取り出す(&J)",					IDM_FLOPPY_EJECT
    END
END

CdromSubmenu MENU DISCARDABLE
BEGIN
    POPUP ""
    BEGIN
        MENUITEM "ミュート(&M)",					IDM_CDROM_MUTE
        MENUITEM SEPARATOR
        MENUITEM "空(&M)",					IDM_CDROM_EMPTY
        MENUITEM "前のイメージを再読み込み (&R)",			IDM_CDROM_RELOAD
        MENUITEM SEPARATOR
        MENUITEM "イメージ(&I)",					IDM_CDROM_IMAGE
    END
END

ZIPSubmenu MENU DISCARDABLE
BEGIN
    POPUP ""
    BEGIN
        MENUITEM "新規のイメージ(&N)...",				IDM_ZIP_IMAGE_NEW
        MENUITEM SEPARATOR
        MENUITEM "既存のイメージ(&E)...",				IDM_ZIP_IMAGE_EXISTING
        MENUITEM "既存のイメージ（ライトプロテクト付き） (&W)...",		IDM_ZIP_IMAGE_EXISTING_WP
        MENUITEM SEPARATOR
        MENUITEM "取り出す(&J)",					IDM_ZIP_EJECT
        MENUITEM "前のイメージを再読み込み (&R)",			IDM_ZIP_RELOAD
    END
END

MOSubmenu MENU DISCARDABLE
BEGIN
    POPUP ""
    BEGIN
        MENUITEM "新規のイメージ(&N)...",				IDM_MO_IMAGE_NEW
        MENUITEM SEPARATOR
        MENUITEM "既存のイメージ(&E)...",				IDM_MO_IMAGE_EXISTING
        MENUITEM "既存のイメージ（ライトプロテクト付き） (&W)...",		IDM_MO_IMAGE_EXISTING_WP
        MENUITEM SEPARATOR
        MENUITEM "取り出す(&J)",					IDM_MO_EJECT
        MENUITEM "前のイメージを再読み込み (&R)",			IDM_MO_RELOAD
    END
END

VidGLSubMenu MENU DISCARDABLE
BEGIN
    POPUP "目標フレームレート(&F)"
    BEGIN
        MENUITEM "ビデオとの同期(&S)", IDM_VID_GL_FPS_BLITTER
        MENUITEM "25 fps(&2)", IDM_VID_GL_FPS_25
        MENUITEM "30 fps(&3)", IDM_VID_GL_FPS_30
        MENUITEM "50 fps(&5)", IDM_VID_GL_FPS_50
        MENUITEM "60 fps(&6)", IDM_VID_GL_FPS_60
        MENUITEM "75 fps(&7)", IDM_VID_GL_FPS_75
    END
    MENUITEM "VSync(&V)", IDM_VID_GL_VSYNC
    MENUITEM "シェーダの選択(&S)...", IDM_VID_GL_SHADER
    MENUITEM "シェーダの削除(&R)", IDM_VID_GL_NOSHADER
END


/////////////////////////////////////////////////////////////////////////////
//
// Dialog
//

#define STR_PREFERENCES		"環境設定"
#define STR_SND_GAIN		"音量ゲイン"
#define STR_NEW_FLOPPY		"新規のイメージ"
#define STR_CONFIG		"設定"
#define STR_SPECIFY_DIM		"メインウィンドウのサイズ指定"

#define STR_OK			"OK"
#define STR_CANCEL		"キャンセル"
#define STR_GLOBAL		"これらの設定をグローバル既定値として保存する(&G)"
#define STR_DEFAULT		"既定値(&D)"
#define STR_LANGUAGE		"言語:"
#define STR_ICONSET		"アイコンセット:"

#define STR_GAIN		"ゲイン値"

#define STR_FILE_NAME		"ファイル名:"
#define STR_DISK_SIZE		"ディスクの容量:"
#define STR_RPM_MODE		"RPMモード:"
#define STR_PROGRESS		"進行:"

#define STR_WIDTH		"幅:"
#define STR_HEIGHT		"高さ:"
#define STR_LOCK_TO_SIZE	"このサイズをロックする"

#define STR_MACHINE_TYPE	"マシンタイプ:"
#define STR_MACHINE		"マシン:"
#define STR_CONFIGURE		"設定"
#define STR_CPU_TYPE		"CPUタイプ:"
#define STR_SPEED		"速度:"
#define STR_FPU			"FPU:"
#define STR_WAIT_STATES		"待機状態:"
#define STR_MB			"MB"
#define STR_MEMORY		"メモリ:"
#define STR_TIME_SYNC		"時刻同期化"
#define STR_DISABLED		"使用しない"
#define STR_ENABLED_LOCAL	"使用する (現地時間)"
#define STR_ENABLED_UTC		"使用する (UTC)"
#define STR_DYNAREC		"動的再コンパイル"

#define STR_VIDEO		"ビデオカード:"
#define STR_VOODOO		"Voodooグラフィック"

#define STR_MOUSE		"マウス:"
#define STR_JOYSTICK		"ジョイスティック:"
#define STR_JOY1		"ジョイスティック1..."
#define STR_JOY2		"ジョイスティック2..."
#define STR_JOY3		"ジョイスティック3..."
#define STR_JOY4		"ジョイスティック4..."

#define STR_SOUND		"サウンドカード:"
#define STR_MIDI		"MIDI出力デバイス:"
#define STR_MIDI_IN		"MIDI入力デバイス:"
#define STR_MPU401		"MPU-401を単独使用"
#define STR_SSI			"Innovation SSI-2001"
#define STR_CMS			"CMS / Game Blaster"
#define STR_GUS			"Gravis Ultrasound"
#define STR_FLOAT		"FLOAT32サウンドを使用"

#define STR_NET_TYPE		"ネットワークタイプ:"
#define STR_PCAP		"PCapデバイス:"
#define STR_NET			"ネットワークカード:"

#define STR_LPT1		"LPT1デバイス:"
#define STR_LPT2		"LPT2デバイス:"
#define STR_LPT3		"LPT3デバイス:"
#define STR_SERIAL1		"シリアルポート1"
#define STR_SERIAL2		"シリアルポート2"
#define STR_SERIAL3		"シリアルポート3"
#define STR_SERIAL4		"シリアルポート4"
#define STR_PARALLEL1		"パラレルポート1"
#define STR_PARALLEL2		"パラレルポート2"
#define STR_PARALLEL3		"パラレルポート3"

<<<<<<< HEAD
#define STR_HDC			"HDｺﾝﾄﾛｰﾗｰ:"
#define STR_FDC			"FDｺﾝﾄﾛｰﾗｰ:"
=======
#define STR_HDC			"HDコントローラー:"
#define STR_FDC			"FDコントローラー:"
>>>>>>> 28d1a43a
#define STR_IDE_TER		"第三のIDEコントローラー"
#define STR_IDE_QUA		"第四のIDEコントローラー"
#define STR_SCSI		"SCSI"
#define STR_SCSI_1		"コントローラー1:"
#define STR_SCSI_2		"コントローラー2:"
#define STR_SCSI_3		"コントローラー3:"
#define STR_SCSI_4		"コントローラー4:"
#define STR_CASSETTE		"カセット"

#define STR_HDD			"ハードディスク:"
#define STR_NEW			"新規(&N)..."
#define STR_EXISTING		"既定(&E)..."
#define STR_REMOVE		"除去(&R)"
#define STR_BUS			"バス:"
#define STR_CHANNEL		"チャンネル:"
#define STR_ID			"ID:"

#define STR_SPECIFY		"参照(&S)..."
#define STR_SECTORS		"セクター:"
#define STR_HEADS		"ヘッド:"
#define STR_CYLS		"シリンダー:"
#define STR_SIZE_MB		"容量(MB):"
#define STR_TYPE		"形式:"
#define STR_IMG_FORMAT		"イメージ形式:"
#define STR_BLOCK_SIZE		"ブロックサイズ:"

#define STR_FLOPPY_DRIVES	"フロッピードライブ:"
#define STR_TURBO		"高速タイミング"
#define STR_CHECKBPB		"BPBをチェック"
#define STR_CDROM_DRIVES	"CD-ROMドライブ:"

#define STR_MO_DRIVES		"光磁気ドライブ:"
#define STR_ZIP_DRIVES		"ZIPドライブ:"
#define STR_250			"ZIP 250"

<<<<<<< HEAD
#define STR_ISARTC		"ISA RTCｶｰﾄﾞ:"
#define STR_ISAMEM		"ISAメモリー拡張ボード"
=======
#define STR_ISARTC		"ISA RTCカード:"
#define STR_ISAMEM		"ISAメモリー拡張カード"
>>>>>>> 28d1a43a
#define STR_ISAMEM_1		"カード1:"
#define STR_ISAMEM_2		"カード2:"
#define STR_ISAMEM_3		"カード3:"
#define STR_ISAMEM_4		"カード4:"
#define STR_BUGGER		"ISABuggerデバイス"
#define STR_POSTCARD		"POSTカード"

#define FONT_SIZE		9
#define FONT_NAME		"Meiryo UI"

#include "dialogs.rc"

/////////////////////////////////////////////////////////////////////////////
//
// String Table
//

STRINGTABLE DISCARDABLE 
BEGIN
    2048	"86Box"
    IDS_2049	"エラー"
    IDS_2050	"致命的なエラー"
    IDS_2051	"<予約済み>"
    IDS_2052	"CTRL+ALT+PAGE DOWNでウィンドウモードに戻ります。"
    IDS_2053	"速度"
    IDS_2054	"ZIP %03i %i (%s): %ls"
    IDS_2055	"ZIPイメージ (*.IM?;*.ZDI)\0*.IM?;*.ZDI\0"
    IDS_2056	"86Boxで使用可能なROMイメージが見つかりませんでした。\n\nROMセットを<a href=""https://github.com/86Box/roms/releases/latest"">ダウンロード</a>して、《roms》ディレクトリに解凍してください。"
    IDS_2057	"(空)"
    IDS_2058	"ZIPイメージ (*.IM?;*.ZDI)\0*.IM?;*.ZDI\0すべてのファイル (*.*)\0*.*\0"
    IDS_2059	"高速"
    IDS_2060	"オン"
    IDS_2061	"オフ"
    IDS_2062	"すべてのイメージ (*.86F;*.DSK;*.FLP;*.IM?;*.*FD?)\0*.86F;*.DSK;*.FLP;*.IM?;*.*FD?\0基本的なセクターイメージ (*.DSK;*.FLP;*.IM?;*.*FD?)\0*.DSK;*.FLP;*.IM?;*.IMG;*.*FD?\0表面イメージ (*.86F)\0*.86F\0"
    IDS_2063	"roms/machinesディレクトリにROMがないため、マシン《%hs》は使用できません。使用可能なマシンに切り替えます。"
END

STRINGTABLE DISCARDABLE 
BEGIN
    IDS_2064	"roms/videoディレクトリにROMがないため、ビデオカード《%hs》は使用できません。使用可能なビデオカードに切り替えます。"
    IDS_2065	"マシン"
    IDS_2066	"画面表示"
    IDS_2067	"入力デバイス"
    IDS_2068	"サウンド"
    IDS_2069	"ネットワーク"
    IDS_2070	"ポート (COM & LPT)"
    IDS_2071	"ストレージコントローラ"
    IDS_2072	"ハードディスク"
<<<<<<< HEAD
    IDS_2073	"フロッピー・CD-ROMドライブ"
=======
    IDS_2073	"フロッピー/CD-ROMドライブ"
>>>>>>> 28d1a43a
    IDS_2074	"その他のリムーバブルデバイス"
    IDS_2075	"その他の周辺機器"
    IDS_2076	"表面イメージ (*.86F)\0*.86F\0"
    IDS_2077	"クリックするとマウスを直接入力します"
    IDS_2078	"F12+F8キーでマウスの直接入力を解除します"
    IDS_2079	"F12+F8キーまたは中クリックでマウスの直接入力を解除します"
END

STRINGTABLE DISCARDABLE 
BEGIN
    IDS_2080	"FluidSynthが初期化できません"
    IDS_2081	"バス"
    IDS_2082	"ファイル"
    IDS_2083	"C"
    IDS_2084	"H"
    IDS_2085	"S"
    IDS_2086	"MB"
    IDS_2087	"BPBをチェック"
    IDS_2088	"KB"
    IDS_2089	"ビデオレンダラーが初期化できません。"
    IDS_2090	"既定値"
    IDS_2091	"%iつの待機状態"
    IDS_2092	"形式"
    IDS_2093	"PCapのセットアップに失敗しました"
    IDS_2094	"PCapデバイスがありません"
    IDS_2095	"不正なPCapデバイスです"
    IDS_2096	"標準2ボタンジョイスティック"
    IDS_2097	"標準4ボタンジョイスティック"
    IDS_2098	"標準6ボタンジョイスティック"
    IDS_2099	"標準8ボタンジョイスティック"
    IDS_2100	"CH Flightstick Pro"
    IDS_2101	"Microsoft SideWinder Pad"
    IDS_2102	"Thrustmaster Flight Control System"
    IDS_2103	"なし"
    IDS_2104	"キーボードアクセラレーターを読み込めません。"
    IDS_2105	"Raw入力が登録できません。"
    IDS_2106	"%u"
    IDS_2107	"%u MB (CHS: %i, %i, %i)"
    IDS_2108	"フロッピー %i (%s): %ls"
    IDS_2109	"すべてのイメージ (*.0??;*.1??;*.??0;*.86F;*.BIN;*.CQ?;*.D??;*.FLP;*.HDM;*.IM?;*.JSON;*.TD0;*.*FD?;*.MFM;*.XDF)\0*.0??;*.1??;*.??0;*.86F;*.BIN;*.CQ?;*.D??;*.FLP;*.HDM;*.IM?;*.JSON;*.TD0;*.*FD?;*.MFM;*.XDF\0アドバンスドセクターイメージ (*.IMD;*.JSON;*.TD0)\0*.IMD;*.JSON;*.TD0\0基本セクターイメージ (*.0??;*.1??;*.??0;*.BIN;*.CQ?;*.D??;*.FLP;*.HDM;*.IM?;*.XDF;*.*FD?)\0*.0??;*.1??;*.??0;*.BIN;*.CQ?;*.D??;*.FLP;*.HDM;*.IM?;*.XDF;*.*FD?\0フラックスイメージ (*.FDI)\0*.FDI\0表面イメージ (*.86F;*.MFM)\0*.86F;*.MFM\0すべてのファイル (*.*)\0*.*\0"
    IDS_2110	"FreeTypeが初期化できません"
    IDS_2111	"SDLが初期化できません。SDL2.dllが必要です"
    IDS_2112	"起動中のマシンを再起動しますか？"
    IDS_2113	"86Boxを終了しますか？"
    IDS_2114	"Ghostscriptが初期化できません"
    IDS_2115	"光磁気 %i (%ls): %ls"
    IDS_2116	"光磁気イメージ (*.IM?;*.MDI)\0*.IM?;*.MDI\0すべてのファイル (*.*)\0*.*\0"
    IDS_2117	"86Boxへようこそ!"
    IDS_2118	"内部のコントローラー"
    IDS_2119	"終了"
    IDS_2120	"ROMが見つかりません"
    IDS_2121	"設定を保存しますか？"
    IDS_2122	"保存すると使用中のマシンが再起動されます。"
    IDS_2123	"保存"
    IDS_2124	"86Boxについて"
    IDS_2125	"86Box v" EMU_VERSION

    IDS_2126	"古いコンピュータのエミュレータ\n\n著者: Sarah Walker, Miran Grca, Fred N. van Kempen (waltje), SA1988, Tiseno100, reenigne, leilei, JohnElliott, greatpsycho, and others.\n\nGNU General Public License version 2以降でリリースされています。詳しくは LICENSE をご覧ください。"
    IDS_2127	"OK"
    IDS_2128	"ハードウェアが利用できません"
#ifdef _WIN32
#define LIB_NAME_PCAP "WinPcap"
#else
#define LIB_NAME_PCAP "libpcap"
#endif
<<<<<<< HEAD
    IDS_2129	LIB_NAME_PCAP "がインストールされてるか、" LIB_NAME_PCAP "に対応したネットワークに接続されてるかを確認してください。"
=======
    IDS_2129	LIB_NAME_PCAP "がインストールされてるか、" LIB_NAME_PCAP "に対応したネットワークに接続されてるか確認してください。"
>>>>>>> 28d1a43a
    IDS_2130	"不正な設定です"
#ifdef _WIN32
#define LIB_NAME_FREETYPE "freetype.dll"
#else
#define LIB_NAME_FREETYPE "libfreetype"
#endif
    IDS_2131	"ESC/Pプリンタのエミュレーションには" LIB_NAME_FREETYPE "が必要です。"
#ifdef _WIN32
#define LIB_NAME_GS "gsdll32.dll"
#else
#define LIB_NAME_GS "libgs"
#endif
    IDS_2132	LIB_NAME_GS "はPostScriptファイルをPDFに自動変換させる為に必要です。\n\n汎用PostScriptプリンターに送った任意のドキュメントはPostScript(.ps)ファイルとして保存されます。"
#ifdef _WIN32
#define LIB_NAME_FLUIDSYNTH "libfluidsynth.dll"
#else
#define LIB_NAME_FLUIDSYNTH "libfluidsynth"
#endif
    IDS_2133	"FluidSynthのMIDI出力には" LIB_NAME_FLUIDSYNTH "が必要です。"
    IDS_2134	"フルスクリーンモードに転換します"
    IDS_2135	"今後このメッセージを表示しない"
    IDS_2136	"終了しない"
    IDS_2137	"リセット"
    IDS_2138	"リセットしない"
    IDS_2139	"光磁気イメージ (*.IM?;*.MDI)\0*.IM?;*.MDI\0すべてのファイル (*.*)\0*.*\0"
    IDS_2140	"CD-ROMイメージ (*.ISO;*.CUE)\0*.ISO;*.CUE\0すべてのファイル (*.*)\0*.*\0"
    IDS_2141	"%hs デバイスの設定"
    IDS_2142    "モニターのスリープモード"
    IDS_2143	"OpenGLシェーダー (*.GLSL)\0*.GLSL\0すべてのファイル (*.*)\0*.*\0"
    IDS_2144	"OpenGLの設定"
    IDS_2145	"サポートされていない設定を読み込んでいます"
<<<<<<< HEAD
    IDS_2146	"選択したマシンに基づくCPUタイプのフィルタリングは、このエミュレートされたマシンでは無効になっています。\n\nこれにより、選択したマシンと互換性のないCPUが選択できます。 ただし、マシンBIOSまたは他のソフトウェアとの互換性が失われる可能性があります。\n\nこの設定の有効化は正式的にサポートされていません。また、バグレポートが無効として閉じられる場合があります。"
=======
    IDS_2146	"選択したマシンに基づくCPUタイプのフィルタリングは、このエミュレートされたマシンでは無効になっています。\n\nこれにより、選択したマシンと互換性のないCPUが選択できます。 ただし、マシンのBIOSまたは他のソフトウェアとの互換性が失われる可能性があります。\n\nこの設定の有効化は公式サポートができません。また、バグレポートが無効として閉じられる場合があります。"
>>>>>>> 28d1a43a
    IDS_2147	"つづく"
    IDS_2148	"カセット: %s"
    IDS_2149	"カセットイメージ (*.PCM;*.RAW;*.WAV;*.CAS)\0*.PCM;*.RAW;*.WAV;*.CAS\0すべてのファイル (*.*)\0*.*\0"
    IDS_2150	"カートリッジ %i: %ls"
    IDS_2151	"カートリッジイメージ (*.A;*.B;*.JRC)\0*.A;*.B;*.JRC\0すべてのファイル (*.*)\0*.*\0"
END

STRINGTABLE DISCARDABLE 
BEGIN
    IDS_4096    "ハードディスク (%s)"
    IDS_4097	"%01i:%01i"
    IDS_4098	"%01i"
    IDS_4099	"MFM/RLLまたはESDIのCD-ROMドライブが存在しません"
    IDS_4100	"カスタム..."
    IDS_4101	"カスタム(大)..."
    IDS_4102	"新規のディスクを追加"
    IDS_4103	"既定のディスクを追加"
    IDS_4104	"HDIのディスクイメージは4GB以上にはできません。"
    IDS_4105	"ディスクイメージは127GB以上にはできません。"
    IDS_4106	"ハードディスクイメージ (*.HD?;*.IM?;*.VHD)\0*.HD?;*.IM?;*.VHD\0すべてのファイル (*.*)\0*.*\0"
    IDS_4107	"ファイルの読み込みができません"
    IDS_4108	"ファイルの書き込みができません"
    IDS_4109	"512バイト以外のセクターサイズを持ったHDIまたはHDX形式のイメージはサポートしません。"
    IDS_4110	"USBはまだサポートしません"
    IDS_4111	"ディスクイメージファイルが既に存在します"
    IDS_4112	"有効なファイル名を指定してください。"
    IDS_4113	"ディスクイメージが作成されました"
    IDS_4114	"ファイルが存在し、読み取り可能であることを確認します。"
    IDS_4115	"ファイルが書き込み可能なディレクトリに保存されていることを確認してください。"
    IDS_4116	"ディスクイメージが大きすぎます"
    IDS_4117	"新規ディスクのパーティション設定とフォーマットを必ずしといて下さい。"
    IDS_4118	"選択したファイルは上書きされます。使っていいですか？"
    IDS_4119	"サポートされていないディスクイメージ"
    IDS_4120	"上書き"
    IDS_4121	"上書きしない"
    IDS_4122	"Rawイメージ (.img)"
    IDS_4123	"HDIイメージ (.hdi)"
    IDS_4124	"HDXイメージ (.hdx)"
    IDS_4125	"固定サイズのVHD (.vhd)"
    IDS_4126	"ダイナミックサイズのVHD (.vhd)"
    IDS_4127	"ディファレンシングVHD (.vhd)"
    IDS_4128	"大型ブロック (2 MB)"
    IDS_4129	"小型ブロック (512 KB)"
    IDS_4130	"VHDファイル (*.VHD)\0*.VHD\0すべてのファイル (*.*)\0*.*\0"
    IDS_4131	"親VHDの選択"
    IDS_4132	"親イメージがディファレンシングイメージの作成の後に修正した可能性があります。\n\nイメージファイルの移動、コピーまたはこのディスクを作成したプログラムにバグが発生した可能性があります。\n\nタイムスタンプを修正しますか？"
    IDS_4133	"親ディスクと子ディスクのタイムスタンプが一致しません"
    IDS_4134	"VHD のタイムスタンプを修正できませんでした。"
    IDS_4135	"%01i:%02i"

    IDS_4352    "MFM/RLL"
    IDS_4353    "XTA"
    IDS_4354    "ESDI"
    IDS_4355    "IDE"
    IDS_4356    "ATAPI"
    IDS_4357    "SCSI"

    IDS_4608	"MFM/RLL (%01i:%01i)"
    IDS_4609	"XTA (%01i:%01i)"
    IDS_4610	"ESDI (%01i:%01i)"
    IDS_4611	"IDE (%01i:%01i)"
    IDS_4612	"ATAPI (%01i:%01i)"
    IDS_4613	"SCSI (%01i:%02i)"

    IDS_5120	"CD-ROM %i (%s): %s"

    IDS_5376	"使用しない"
    IDS_5381	"ATAPI"
    IDS_5382    "SCSI"

    IDS_5632	"使用しない"
    IDS_5637	"ATAPI (%01i:%01i)"
    IDS_5638    "SCSI (%01i:%02i)"

    IDS_5888	"160 kB"
    IDS_5889	"180 kB"
    IDS_5890	"320 kB"
    IDS_5891	"360 kB"
    IDS_5892	"640 kB"
    IDS_5893	"720 kB"
    IDS_5894	"1.2 MB"
    IDS_5895	"1.25 MB"
    IDS_5896	"1.44 MB"
    IDS_5897	"DMF (クラスター1024)"
    IDS_5898	"DMF (クラスター2048)"
    IDS_5899	"2.88 MB"
    IDS_5900	"ZIP 100"
    IDS_5901	"ZIP 250"
    IDS_5902	"3.5"" 128Mb M.O. (ISO 10090)"
    IDS_5903	"3.5"" 230Mb M.O. (ISO 13963)"
    IDS_5904	"3.5"" 540Mb M.O. (ISO 15498)"
    IDS_5905	"3.5"" 640Mb M.O. (ISO 15498)"
    IDS_5906	"3.5"" 1.3Gb M.O. (GigaMO)"
    IDS_5907	"3.5"" 2.3Gb M.O. (GigaMO 2)"
    IDS_5908	"5.25"" 600Mb M.O."
    IDS_5909	"5.25"" 650Mb M.O."
    IDS_5910	"5.25"" 1Gb M.O."
    IDS_5911	"5.25"" 1.3Gb M.O."

    IDS_6144	"規定の回転数"
    IDS_6145	"1%低い回転数"
    IDS_6146	"1.5%低い回転数"
    IDS_6147	"2%低い回転数"

    IDS_7168	"(システム既定値)"
END
#define IDS_LANG_ENUS	IDS_7168

// Japanese resources
/////////////////////////////////////////////////////////////////////////////<|MERGE_RESOLUTION|>--- conflicted
+++ resolved
@@ -48,11 +48,7 @@
         END
         MENUITEM SEPARATOR
         MENUITEM "ウィンドウのサイズを指定する...",          IDM_VID_SPECIFY_DIM
-<<<<<<< HEAD
-        MENUITEM "4:3に合わせる(&O)",    IDM_VID_FORCE43
-=======
         MENUITEM "画面比率を4:3に合わせる(&O)",    IDM_VID_FORCE43
->>>>>>> 28d1a43a
         POPUP "ウィンドウの倍率(&W)"
         BEGIN
             MENUITEM "0.5x(&0)",                   IDM_VID_SCALE_1X
@@ -77,11 +73,7 @@
         END
         POPUP "E&GA/(S)VGAの設定"
         BEGIN
-<<<<<<< HEAD
-            MENUITEM "色反転VGAモニター(&)",   IDM_VID_INVERT
-=======
             MENUITEM "色反転VGAモニター(&I)",   IDM_VID_INVERT
->>>>>>> 28d1a43a
             POPUP "VGA画面タイプ(&T)"
             BEGIN
                 MENUITEM "RGBカラー(&C)",         IDM_VID_GRAY_RGB
@@ -347,13 +339,8 @@
 #define STR_PARALLEL2		"パラレルポート2"
 #define STR_PARALLEL3		"パラレルポート3"
 
-<<<<<<< HEAD
-#define STR_HDC			"HDｺﾝﾄﾛｰﾗｰ:"
-#define STR_FDC			"FDｺﾝﾄﾛｰﾗｰ:"
-=======
 #define STR_HDC			"HDコントローラー:"
 #define STR_FDC			"FDコントローラー:"
->>>>>>> 28d1a43a
 #define STR_IDE_TER		"第三のIDEコントローラー"
 #define STR_IDE_QUA		"第四のIDEコントローラー"
 #define STR_SCSI		"SCSI"
@@ -389,13 +376,8 @@
 #define STR_ZIP_DRIVES		"ZIPドライブ:"
 #define STR_250			"ZIP 250"
 
-<<<<<<< HEAD
-#define STR_ISARTC		"ISA RTCｶｰﾄﾞ:"
-#define STR_ISAMEM		"ISAメモリー拡張ボード"
-=======
 #define STR_ISARTC		"ISA RTCカード:"
 #define STR_ISAMEM		"ISAメモリー拡張カード"
->>>>>>> 28d1a43a
 #define STR_ISAMEM_1		"カード1:"
 #define STR_ISAMEM_2		"カード2:"
 #define STR_ISAMEM_3		"カード3:"
@@ -444,11 +426,7 @@
     IDS_2070	"ポート (COM & LPT)"
     IDS_2071	"ストレージコントローラ"
     IDS_2072	"ハードディスク"
-<<<<<<< HEAD
-    IDS_2073	"フロッピー・CD-ROMドライブ"
-=======
     IDS_2073	"フロッピー/CD-ROMドライブ"
->>>>>>> 28d1a43a
     IDS_2074	"その他のリムーバブルデバイス"
     IDS_2075	"その他の周辺機器"
     IDS_2076	"表面イメージ (*.86F)\0*.86F\0"
@@ -514,11 +492,7 @@
 #else
 #define LIB_NAME_PCAP "libpcap"
 #endif
-<<<<<<< HEAD
-    IDS_2129	LIB_NAME_PCAP "がインストールされてるか、" LIB_NAME_PCAP "に対応したネットワークに接続されてるかを確認してください。"
-=======
     IDS_2129	LIB_NAME_PCAP "がインストールされてるか、" LIB_NAME_PCAP "に対応したネットワークに接続されてるか確認してください。"
->>>>>>> 28d1a43a
     IDS_2130	"不正な設定です"
 #ifdef _WIN32
 #define LIB_NAME_FREETYPE "freetype.dll"
@@ -550,11 +524,7 @@
     IDS_2143	"OpenGLシェーダー (*.GLSL)\0*.GLSL\0すべてのファイル (*.*)\0*.*\0"
     IDS_2144	"OpenGLの設定"
     IDS_2145	"サポートされていない設定を読み込んでいます"
-<<<<<<< HEAD
-    IDS_2146	"選択したマシンに基づくCPUタイプのフィルタリングは、このエミュレートされたマシンでは無効になっています。\n\nこれにより、選択したマシンと互換性のないCPUが選択できます。 ただし、マシンBIOSまたは他のソフトウェアとの互換性が失われる可能性があります。\n\nこの設定の有効化は正式的にサポートされていません。また、バグレポートが無効として閉じられる場合があります。"
-=======
     IDS_2146	"選択したマシンに基づくCPUタイプのフィルタリングは、このエミュレートされたマシンでは無効になっています。\n\nこれにより、選択したマシンと互換性のないCPUが選択できます。 ただし、マシンのBIOSまたは他のソフトウェアとの互換性が失われる可能性があります。\n\nこの設定の有効化は公式サポートができません。また、バグレポートが無効として閉じられる場合があります。"
->>>>>>> 28d1a43a
     IDS_2147	"つづく"
     IDS_2148	"カセット: %s"
     IDS_2149	"カセットイメージ (*.PCM;*.RAW;*.WAV;*.CAS)\0*.PCM;*.RAW;*.WAV;*.CAS\0すべてのファイル (*.*)\0*.*\0"
