--- conflicted
+++ resolved
@@ -17,13 +17,8 @@
     midi.c snd_speaker.c snd_pssj.c snd_lpt_dac.c snd_ac97_codec.c snd_ac97_via.c
     snd_lpt_dss.c snd_ps1.c snd_adlib.c snd_adlibgold.c snd_ad1848.c snd_audiopci.c
     snd_azt2316a.c snd_cms.c snd_cmi8x38.c snd_cs423x.c snd_gus.c snd_sb.c snd_sb_dsp.c
-<<<<<<< HEAD
-    snd_emu8k.c snd_mpu401.c snd_sn76489.c snd_ssi2001.c snd_wss.c snd_ym7128.c
+    snd_emu8k.c snd_mpu401.c snd_pas16.c snd_sn76489.c snd_ssi2001.c snd_wss.c snd_ym7128.c
     snd_optimc.c esfmu/esfm.c esfmu/esfm_registers.c snd_opl_esfm.c)
-=======
-    snd_emu8k.c snd_mpu401.c snd_pas16.c snd_sn76489.c snd_ssi2001.c snd_wss.c snd_ym7128.c
-    snd_optimc.c)
->>>>>>> 1d2a7e3b
 
 if(OPENAL)
     if(VCPKG_TOOLCHAIN)
