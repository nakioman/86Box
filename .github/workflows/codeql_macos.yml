--- conflicted
+++ resolved
@@ -3,13 +3,7 @@
 on:
 
   push:
-<<<<<<< HEAD
-    branches:
-      - main
-
-=======
-    branches: [ "master" ]
->>>>>>> 15211f30
+    branches: [ "main" ]
     paths:
       - src/**
       - cmake/**
